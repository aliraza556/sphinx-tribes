package main

import (
	"database/sql/driver"
	"encoding/json"
	"errors"
	"time"

	"github.com/lib/pq"
)

// Tribe struct
type Tribe struct {
	UUID            string         `json:"uuid"`
	OwnerPubKey     string         `json:"owner_pubkey"`
	OwnerAlias      string         `json:"owner_alias"`
	GroupKey        string         `json:"group_key"`
	Name            string         `json:"name"`
	UniqueName      string         `json:"unique_name"`
	Description     string         `json:"description"`
	Tags            pq.StringArray `json:"tags"`
	Img             string         `json:"img"`
	PriceToJoin     int64          `json:"price_to_join"`
	PricePerMessage int64          `json:"price_per_message"`
	EscrowAmount    int64          `json:"escrow_amount"`
	EscrowMillis    int64          `json:"escrow_millis"`
	Created         *time.Time     `json:"created"`
	Updated         *time.Time     `json:"updated"`
	MemberCount     uint64         `json:"member_count"`
	Unlisted        bool           `json:"unlisted"`
	Private         bool           `json:"private"`
	Deleted         bool           `json:"deleted"`
	AppURL          string         `json:"app_url"`
	FeedURL         string         `json:"feed_url"`
	FeedType        uint64         `json:"feed_type"`
	LastActive      int64          `json:"last_active"`
	Bots            string         `json:"bots"`
	OwnerRouteHint  string         `json:"owner_route_hint"`
	Pin             string         `json:"pin"`
	Preview         string         `json:"preview"`
	ProfileFilters  string         `json:"profile_filters"` // "twitter,github"
}

// Bot struct
type Bot struct {
	UUID           string         `json:"uuid"`
	OwnerPubKey    string         `json:"owner_pubkey"`
	OwnerAlias     string         `json:"owner_alias"`
	Name           string         `json:"name"`
	UniqueName     string         `json:"unique_name"`
	Description    string         `json:"description"`
	Tags           pq.StringArray `json:"tags"`
	Img            string         `json:"img"`
	PricePerUse    int64          `json:"price_per_use"`
	Created        *time.Time     `json:"created"`
	Updated        *time.Time     `json:"updated"`
	Unlisted       bool           `json:"unlisted"`
	Deleted        bool           `json:"deleted"`
	MemberCount    uint64         `json:"member_count"`
	OwnerRouteHint string         `json:"owner_route_hint"`
}

// Bot struct
type BotRes struct {
	UUID        string         `json:"uuid"`
	OwnerPubKey string         `json:"owner_pubkey"`
	Name        string         `json:"name"`
	UniqueName  string         `json:"unique_name"`
	Description string         `json:"description"`
	Tags        pq.StringArray `json:"tags"`
	Img         string         `json:"img"`
	PricePerUse int64          `json:"price_per_use"`
}

// for bot pricing info
type BotInfo struct {
	Commands *[]BotCommand `json:"commands"`
	Prefix   string        `json:"prefix"`
	Price    int64         `json:"price"`
}
type BotCommand struct {
	Command   string `json:"command"`
	Price     int64  `json:"price"`
	MinPrice  int64  `json:"min_price"`
	MaxPrice  int64  `json:"max_price"`
	WordIndex uint   `json:"word_index"`
	AdminOnly bool   `json:"admin_only"`
}

type Tabler interface {
	TableName() string
}

func (Person) TableName() string {
	return "people"
}

// Person struct
type Person struct {
	ID               uint           `json:"id"`
	Uuid             string         `json:"uuid"`
	OwnerPubKey      string         `json:"owner_pubkey"`
	OwnerAlias       string         `json:"owner_alias"`
	UniqueName       string         `json:"unique_name"`
	Description      string         `json:"description"`
	Tags             pq.StringArray `json:"tags"`
	Img              string         `json:"img"`
	Created          *time.Time     `json:"created"`
	Updated          *time.Time     `json:"updated"`
	Unlisted         bool           `json:"unlisted"`
	Deleted          bool           `json:"deleted"`
	LastLogin        int64          `json:"last_login"`
	OwnerRouteHint   string         `json:"owner_route_hint"`
	OwnerContactKey  string         `json:"owner_contact_key"`
	PriceToMeet      int64          `json:"price_to_meet"`
	Extras           PropertyMap    `json:"extras", type: jsonb not null default '{}'::jsonb`
	TwitterConfirmed bool           `json:"twitter_confirmed"`
	GithubIssues     PropertyMap    `json:"github_issues", type: jsonb not null default '{}'::jsonb`
	NewTicketTime    int64          `json:"new_ticket_time", gorm: "-:all"`
}

// Github struct
type GithubIssue struct {
	// ID          uint `json:"id"`
	// PersonID    uint `json:"person_id"`
	// Person      Person
	// URL         string `json:"url"` // this will function as id
	Title       string `json:"title"`
	Status      string `json:"status"`
	Assignee    string `json:"assignee"`
	Description string `json:"description"`
}

type Pagination struct {
	Limit int    `json:"limit"`
	Page  int    `json:"page"`
	Sort  string `json:"sort"`
}

type Channel struct {
	ID        uint       `json:"id"`
	TribeUUID string     `json:"tribe_uuid"`
	Name      string     `json:"name"`
	Created   *time.Time `json:"created"`
	Deleted   bool       `json:"deleted"`
}

<<<<<<< HEAD
type LeaderBoard struct {
	TribeUuid string `json:"tribe_uuid"`
	Alias     string `json:"alias"`
	Spent     int64  `json:"spent"`
	Earned    int64  `json:"earned"`
}

//func (LeaderBoard) TableName() string {
//	return "leaderboard"
//}
=======
type AssetResponse struct {
	Balances []AssetBalanceData `json:"balances"`
	Txs      []string           `json:"txs"`
}

type AssetBalanceData struct {
	OwnerPubkey string `json:"owner_pubkey"`
	AssetId     uint   `json:"asset_id"`
	Balance     uint   `json:"balance"`
}
>>>>>>> 4407be5a

/*
GithubIssues
stakwork/sphinx-relay/229: {
	status: open
	assignee: Evanfeenstra
}
*/

/* loopbot:
{
	prefix:'/loopout',
	price:0,
	commands: [{
		command: '*',
		price: 0,
		min_price: 250000,
		max_price: 16777215,
		price_index: 2,
		admin_only: false
	}]
}
*/

/* btc bot:
{
	prefix:'/btc',
	price:10,
	commands: null
}
*/

// PropertyMap ...
type PropertyMap map[string]interface{}

// Value ...
func (p PropertyMap) Value() (driver.Value, error) {
	j, err := json.Marshal(p)
	return j, err
}

// Scan ...
func (p *PropertyMap) Scan(src interface{}) error {
	source, ok := src.([]byte)
	if !ok {
		return errors.New("type assertion .([]byte) failed")
	}

	var i interface{}
	if err := json.Unmarshal(source, &i); err != nil {
		return err
	}

	*p, ok = i.(map[string]interface{})
	if !ok {
		return errors.New("type assertion .(map[string]interface{}) failed")
	}

	return nil
}<|MERGE_RESOLUTION|>--- conflicted
+++ resolved
@@ -145,18 +145,6 @@
 	Deleted   bool       `json:"deleted"`
 }
 
-<<<<<<< HEAD
-type LeaderBoard struct {
-	TribeUuid string `json:"tribe_uuid"`
-	Alias     string `json:"alias"`
-	Spent     int64  `json:"spent"`
-	Earned    int64  `json:"earned"`
-}
-
-//func (LeaderBoard) TableName() string {
-//	return "leaderboard"
-//}
-=======
 type AssetResponse struct {
 	Balances []AssetBalanceData `json:"balances"`
 	Txs      []string           `json:"txs"`
@@ -167,7 +155,6 @@
 	AssetId     uint   `json:"asset_id"`
 	Balance     uint   `json:"balance"`
 }
->>>>>>> 4407be5a
 
 /*
 GithubIssues
