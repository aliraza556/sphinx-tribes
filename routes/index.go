package routes

import (
	"bufio"
	"encoding/json"
	"fmt"
	"io"
	"net"
	"net/http"
	"os"
	"time"

	"github.com/go-chi/chi"
	"github.com/go-chi/chi/middleware"
	"github.com/gorilla/websocket"
	"github.com/rs/cors"

	"github.com/stakwork/sphinx-tribes/auth"
	"github.com/stakwork/sphinx-tribes/db"
	"github.com/stakwork/sphinx-tribes/handlers"
)

// NewRouter creates a chi router
func NewRouter() *http.Server {
	r := initChi()
	tribeHandlers := handlers.NewTribeHandler(db.DB)
	authHandler := handlers.NewAuthHandler(db.DB)
	channelHandler := handlers.NewChannelHandler(db.DB)
	botHandler := handlers.NewBotHandler(db.DB)
	bHandler := handlers.NewBountyHandler(http.DefaultClient, db.DB)

	r.Mount("/tribes", TribeRoutes())
	r.Mount("/bots", BotsRoutes())
	r.Mount("/bot", BotRoutes())
	r.Mount("/people", PeopleRoutes())
	r.Mount("/person", PersonRoutes())
	r.Mount("/connectioncodes", ConnectionCodesRoutes())
	r.Mount("/github_issue", GithubIssuesRoutes())
	r.Mount("/gobounties", BountyRoutes())
	r.Mount("/workspaces", WorkspaceRoutes())
	r.Mount("/metrics", MetricsRoutes())
	r.Mount("/features", FeatureRoutes())
	r.Mount("/workflows", WorkflowRoutes())
	r.Mount("/bounties/ticket", TicketRoutes())
	r.Mount("/hivechat", ChatRoutes())

	r.Group(func(r chi.Router) {
		r.Get("/tribe_by_feed", tribeHandlers.GetFirstTribeByFeed)
		r.Get("/leaderboard/{tribe_uuid}", handlers.GetLeaderBoard)
		r.Get("/tribe_by_un/{un}", tribeHandlers.GetTribeByUniqueName)
		r.Get("/tribes_by_owner/{pubkey}", tribeHandlers.GetTribesByOwner)

		r.Get("/search/bots/{query}", botHandler.SearchBots)
		r.Get("/podcast", handlers.GetPodcast)
		r.Get("/feed", handlers.GetGenericFeed)
		r.Post("/feed/download", handlers.DownloadYoutubeFeed)
		r.Get("/search_podcasts", handlers.SearchPodcasts)
		r.Get("/search_podcast_episodes", handlers.SearchPodcastEpisodes)
		r.Get("/search_youtube", handlers.SearchYoutube)
		r.Get("/search_youtube_videos", handlers.SearchYoutubeVideos)
		r.Get("/youtube_videos", handlers.YoutubeVideosForChannel)
		r.Get("/admin_pubkeys", handlers.GetAdminPubkeys)

		r.Get("/ask", db.Ask)
		r.Get("/poll/{challenge}", db.Poll)
		r.Post("/save", db.PostSave)
		r.Get("/save/{key}", db.PollSave)
		r.Get("/migrate_bounties", handlers.MigrateBounties)
<<<<<<< HEAD
		r.Get("/test/internal-server-error", testInternalServerError)
=======
		r.Get("/websocket", handlers.HandleWebSocket)
>>>>>>> feaaa94d
	})

	r.Group(func(r chi.Router) {
		r.Use(auth.PubKeyContext)
		r.Post("/channel", channelHandler.CreateChannel)
		r.Post("/leaderboard/{tribe_uuid}", handlers.CreateLeaderBoard)
		r.Put("/leaderboard/{tribe_uuid}", handlers.UpdateLeaderBoard)
		r.Put("/tribe", tribeHandlers.CreateOrEditTribe)
		r.Put("/tribestats", handlers.PutTribeStats)
		r.Delete("/tribe/{uuid}", tribeHandlers.DeleteTribe)
		r.Put("/tribeactivity/{uuid}", handlers.PutTribeActivity)
		r.Put("/tribepreview/{uuid}", tribeHandlers.SetTribePreview)
		r.Post("/verify/{challenge}", db.Verify)
		r.Post("/badges", handlers.AddOrRemoveBadge)
		r.Delete("/channel/{id}", channelHandler.DeleteChannel)
		r.Delete("/ticket/{pubKey}/{created}", handlers.DeleteTicketByAdmin)
		r.Get("/poll/invoice/{paymentRequest}", bHandler.PollInvoice)
		r.Post("/meme_upload", handlers.MemeImageUpload)
		r.Get("/admin/auth", authHandler.GetIsAdmin)
	})

	r.Group(func(r chi.Router) {
		r.Get("/lnauth_login", handlers.ReceiveLnAuthData)
		r.Get("/lnauth", handlers.GetLnurlAuth)
		r.Get("/refresh_jwt", authHandler.RefreshToken)
		r.Post("/invoices", handlers.GenerateInvoice)
		r.Post("/budgetinvoices", tribeHandlers.GenerateBudgetInvoice)
	})

	PORT := os.Getenv("PORT")
	if PORT == "" {
		PORT = "5002"
	}

	server := &http.Server{Addr: ":" + PORT, Handler: r}

	go func() {
		fmt.Println("Listening on port " + PORT)
		if err := server.ListenAndServe(); err != nil {
			fmt.Println("server err:", err.Error())
		}
	}()

	return server
}

type extractResponse struct {
	Pubkey string `json:"pubkey"`
	Valid  bool   `json:"valid"`
}

func getFromAuth(path string) (*extractResponse, error) {

	authURL := "http://auth:9090"
	resp, err := http.Get(authURL + path)
	if err != nil {
		return nil, err
	}
	defer resp.Body.Close()
	body2, err := io.ReadAll(resp.Body)
	if err != nil {
		return nil, err
	}

	var inter map[string]interface{}
	err = json.Unmarshal(body2, &inter)
	if err != nil {
		return nil, err
	}
	pubkey, _ := inter["pubkey"].(string)
	valid, _ := inter["valid"].(bool)
	return &extractResponse{
		Pubkey: pubkey,
		Valid:  valid,
	}, nil
}

type responseRecorder struct {
	http.ResponseWriter
	statusCode int
	written    bool
}

func (rr *responseRecorder) WriteHeader(code int) {
	if !rr.written {
		rr.statusCode = code
		rr.written = true
		rr.ResponseWriter.WriteHeader(code)
	}
}

func (rr *responseRecorder) Write(b []byte) (int, error) {
	if !rr.written {
		rr.statusCode = http.StatusOK
		rr.written = true
	}
	return rr.ResponseWriter.Write(b)
}

func (rr *responseRecorder) Hijack() (net.Conn, *bufio.ReadWriter, error) {
	if hijacker, ok := rr.ResponseWriter.(http.Hijacker); ok {
		return hijacker.Hijack()
	}
	return nil, nil, fmt.Errorf("hijacking not supported")
}

func internalServerErrorHandler(next http.Handler) http.Handler {
	return http.HandlerFunc(func(w http.ResponseWriter, r *http.Request) {

		if websocket.IsWebSocketUpgrade(r) {
			next.ServeHTTP(w, r)
			return
		}

		rr := &responseRecorder{
			ResponseWriter: w,
			statusCode:     http.StatusOK,
			written:        false,
		}

		next.ServeHTTP(rr, r)

		if rr.statusCode == http.StatusInternalServerError {
			fmt.Printf("Inside Internal Server Middleware: %s %s\n", r.Method, r.URL.Path)
		}
	})
}

func testInternalServerError(w http.ResponseWriter, r *http.Request) {
	http.Error(w, "Internal Server Error", http.StatusInternalServerError)
}
func initChi() *chi.Mux {
	r := chi.NewRouter()
	r.Use(middleware.RequestID)
	r.Use(middleware.Logger)
	r.Use(middleware.Recoverer)
	r.Use(internalServerErrorHandler)
	cors := cors.New(cors.Options{
		AllowedOrigins:   []string{"*"},
		AllowedMethods:   []string{"GET", "POST", "PUT", "DELETE", "OPTIONS"},
		AllowedHeaders:   []string{"Accept", "Authorization", "Content-Type", "X-CSRF-Token", "X-User", "authorization", "x-jwt", "Referer", "User-Agent"},
		AllowCredentials: true,
		MaxAge:           300,
	})
	r.Use(cors.Handler)
	r.Use(middleware.Timeout(60 * time.Second))
	return r
}<|MERGE_RESOLUTION|>--- conflicted
+++ resolved
@@ -66,11 +66,8 @@
 		r.Post("/save", db.PostSave)
 		r.Get("/save/{key}", db.PollSave)
 		r.Get("/migrate_bounties", handlers.MigrateBounties)
-<<<<<<< HEAD
 		r.Get("/test/internal-server-error", testInternalServerError)
-=======
 		r.Get("/websocket", handlers.HandleWebSocket)
->>>>>>> feaaa94d
 	})
 
 	r.Group(func(r chi.Router) {
