--- conflicted
+++ resolved
@@ -39,13 +39,10 @@
           onClick={onPanelClick}
           assignedBackgroundImage={'url("/static/assigned_bounty_bg.svg")'}
           color={color}
-<<<<<<< HEAD
           style={{
             backgroundPositionY: '-2px'
           }}>
-=======
-        >
->>>>>>> 83a06ad6
+
           <div className="BountyDescriptionContainer">
             <BountyDescription
               {...person}
