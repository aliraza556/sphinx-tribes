import React from 'react'
import { useStores } from "../store";
import { useObserver } from "mobx-react-lite";
import {
  EuiModal,
  EuiModalBody,
  EuiModalHeader,
  EuiModalHeaderTitle,
  EuiOverlayMask,
} from '@elastic/eui';
import Form, {FormField} from '../form'
import ConfirmMe from './confirmMe'

const meSchema: FormField[] = [
  {
    name:'img',
    label:'Image',
    type:'img'
  },
  {
    name:'pubkey',
    label:'Pubkey',
    type:'text',
    readOnly:true
  },
  {
    name:'owner_alias',
    label:'Name',
    type:'text',
    required: true
  },
  {
    name:'description',
    label:'Description',
    type:'text'
  }
]

export default function EditMe(props:any) {
  const { ui } = useStores();

  function closeModal(){
    ui.setEditMe(false)
  }
  return useObserver(() => {
    if(!ui.editMe) return <></>
    return <EuiOverlayMask>
      <EuiModal onClose={closeModal} initialFocus="[name=popswitch]">
        <EuiModalHeader>
          <EuiModalHeaderTitle>My Profile</EuiModalHeaderTitle>
        </EuiModalHeader>
<<<<<<< HEAD
        <EuiModalBody >
          <div>
          {!ui.tokens && <ConfirmMe />}
          {ui.tokens && <Form 
            schema={meSchema}
            initialValues={{pubkey:ui.tokens.pubkey, img: "https://i.imgur.com/axsiHTi.png"}}
=======
        <EuiModalBody>
          {!ui.meInfo && <ConfirmMe />}
          {ui.meInfo && <Form 
            schema={meSchema}
            initialValues={{pubkey:ui.meInfo.pubkey}}
>>>>>>> 349160e4
          />}

          </div>
        </EuiModalBody>
      </EuiModal>
    </EuiOverlayMask>
  });
}<|MERGE_RESOLUTION|>--- conflicted
+++ resolved
@@ -49,20 +49,12 @@
         <EuiModalHeader>
           <EuiModalHeaderTitle>My Profile</EuiModalHeaderTitle>
         </EuiModalHeader>
-<<<<<<< HEAD
         <EuiModalBody >
           <div>
-          {!ui.tokens && <ConfirmMe />}
-          {ui.tokens && <Form 
-            schema={meSchema}
-            initialValues={{pubkey:ui.tokens.pubkey, img: "https://i.imgur.com/axsiHTi.png"}}
-=======
-        <EuiModalBody>
           {!ui.meInfo && <ConfirmMe />}
           {ui.meInfo && <Form 
             schema={meSchema}
             initialValues={{pubkey:ui.meInfo.pubkey}}
->>>>>>> 349160e4
           />}
 
           </div>
