import React, { useState } from 'react';
import OfferView from '../widgetViews/offerView';
import WantedView from '../widgetViews/wantedView';
import PostView from '../widgetViews/postView';
import styled from 'styled-components';
import { useIsMobile } from '../../hooks';
import { useStores } from '../../store';
import { useObserver } from 'mobx-react-lite';
import { widgetConfigs } from '../utils/constants';
import { Spacer } from '../main/body';
import NoResults from '../utils/noResults';
import { uiStore } from '../../store/ui';
import DeleteTicketModal from './deleteModal';

export default function WidgetSwitchViewer(props) {
  const { main } = useStores();
  const isMobile = useIsMobile();
  const [showDeleteModal, setShowDeleteModal] = useState<boolean>(false);
  const [deletePayload, setDeletePayload] = useState<object>({});
  const closeModal = () => setShowDeleteModal(false);
  const showModal = () => setShowDeleteModal(true);
  const [currentItems, setCurrentItems] = useState<number>(10);

  const panelStyles = isMobile
    ? {
        minHeight: 132
      }
    : {
        minWidth: '1100px',
        maxWidth: '1100px',
        marginBottom: 20,
        borderRadius: '10px',
        display: 'flex',
        justifyContent: 'center'
      };

  return useObserver(() => {
    const { peoplePosts, peopleWanteds, peopleOffers } = main;

    const { selectedWidget, onPanelClick } = props;

    if (!selectedWidget) {
      return <div style={{ height: 200 }} />;
    }

    const listSource = {
      post: peoplePosts,
      wanted: peopleWanteds,
      offer: peopleOffers
    };

    const activeList = listSource[selectedWidget];

    const foundDynamicSchema = widgetConfigs[selectedWidget]?.schema?.find((f) => f.dynamicSchemas);
    // if dynamic schema, get all those fields
    if (foundDynamicSchema) {
      const dynamicFields: any = [];
      foundDynamicSchema.dynamicSchemas?.forEach((ds) => {
        ds.forEach((f) => {
          if (!dynamicFields.includes(f.name)) dynamicFields.push(f.name);
        });
      });
    }

    const deleteTicket = async (payload: any) => {
      const info = uiStore.meInfo as any;
      const URL = info.url.startsWith('http') ? info.url : `https://${info.url}`;
      try {
        await fetch(`${URL}/delete_ticket`, {
          method: 'POST',
          body: JSON.stringify(payload),
          headers: {
            'x-jwt': info.jwt,
            'Content-Type': 'application/json'
          }
        });
      } catch (error) {
        console.log(error);
      }
    };

    const confirmDelete = async () => {
      try {
        if (deletePayload) {
          await deleteTicket(deletePayload);
        }
      } catch (error) {
        console.log(error);
      }
      closeModal();
    };

    const listItems =
      activeList && activeList.length ? (
        activeList.slice(0, currentItems).map((item, i) => {
          const { person, body } = item;

          const conditionalStyles = body?.paid
            ? {
                border: isMobile ? '2px 0 0 0 solid #dde1e5' : '',
                boxShadow: 'none'
              }
            : {};

          // if this person has entries for this widget
          return (
            <Panel
              isMobile={isMobile}
              key={person?.owner_pubkey + i + body?.created}
              onClick={() => {
                if (onPanelClick) onPanelClick(person, body);
              }}
              style={{
                ...panelStyles,
                ...conditionalStyles,
                cursor: 'pointer',
                padding: 0,
                overflow: 'hidden',
                background: 'transparent',
                height: !isMobile ? '160px' : '',
                boxShadow: 'none'
              }}
            >
              {selectedWidget === 'post' ? (
                <PostView
                  showName
                  key={`${i + person.owner_pubkey}pview`}
                  person={person}
                  {...body}
                />
              ) : selectedWidget === 'offer' ? (
                <OfferView
                  showName
                  key={`${i + person.owner_pubkey}oview`}
                  person={person}
                  {...body}
                />
              ) : selectedWidget === 'wanted' ? (
                <WantedView
                  showName
                  key={`${i + person.owner_pubkey}wview`}
                  person={person}
                  showModal={showModal}
                  setDeletePayload={setDeletePayload}
                  fromBountyPage={props.fromBountyPage}
                  {...body}
                />
              ) : null}
            </Panel>
          );
        })
      ) : (
        <NoResults />
      );

    return (
      <>
        {listItems}
        <Spacer key={'spacer'} />

        {showDeleteModal && (
          <DeleteTicketModal closeModal={closeModal} confirmDelete={confirmDelete} />
        )}
        {!props.loading && (
          <LoadMoreContainer
            style={{
              width: '100%',
              display: 'flex',
              justifyContent: 'center',
              alignItems: 'center'
<<<<<<< HEAD
            }}>
=======
            }}
          >
>>>>>>> e5e4a5d1
            <div
              className="LoadMoreButton"
              onClick={() => {
                setCurrentItems(currentItems + 10);
<<<<<<< HEAD
              }}>
=======
              }}
            >
>>>>>>> e5e4a5d1
              Load More
            </div>
          </LoadMoreContainer>
        )}
      </>
    );
  });
}

interface PanelProps {
  isMobile?: boolean;
}

const Panel = styled.div<PanelProps>`
  // position: ;
  background: #ffffff;
  color: #000000;
  padding: 20px;
  box-shadow: ${(p) => (p.isMobile ? 'none' : '0px 0px 6px rgb(0 0 0 / 7%)')};
  border-bottom: ${(p) => (p.isMobile ? '2px solid #EBEDEF' : 'none')};
`;

const LoadMoreContainer = styled.div<PanelProps>`
  width: 100%;
  display: flex;
  justify-content: center;
  align-items: center;
  .LoadMoreButton {
    width: 166px;
    height: 48px;
    display: flex;
    justify-content: center;
    align-items: center;
    color: #3c3f41;
    border: 1px solid #dde1e5;
    border-radius: 30px;
    background: #ffffff;
    font-family: 'Barlow';
    font-style: normal;
    font-weight: 500;
    font-size: 14px;
    line-height: 17px;
    cursor: pointer;
    user-select: none;
    :hover {
      border: 1px solid #b0b7bc;
    }
    :active {
      border: 1px solid #8e969c;
    }
  }
`;<|MERGE_RESOLUTION|>--- conflicted
+++ resolved
@@ -168,22 +168,14 @@
               display: 'flex',
               justifyContent: 'center',
               alignItems: 'center'
-<<<<<<< HEAD
-            }}>
-=======
             }}
           >
->>>>>>> e5e4a5d1
             <div
               className="LoadMoreButton"
               onClick={() => {
                 setCurrentItems(currentItems + 10);
-<<<<<<< HEAD
-              }}>
-=======
               }}
             >
->>>>>>> e5e4a5d1
               Load More
             </div>
           </LoadMoreContainer>
