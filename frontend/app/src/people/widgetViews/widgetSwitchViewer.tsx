import React, { useState } from 'react';
import OfferView from '../widgetViews/offerView';
import WantedView from '../widgetViews/wantedView';
import PostView from '../widgetViews/postView';
import styled from 'styled-components';
import { useIsMobile } from '../../hooks';
import { useStores } from '../../store';
import { useObserver } from 'mobx-react-lite';
import { widgetConfigs } from '../utils/constants';
import { Spacer } from '../main/body';
import NoResults from '../utils/noResults';
import { uiStore } from '../../store/ui';
import DeleteTicketModal from './deleteModal';

export default function WidgetSwitchViewer(props) {
  const { main } = useStores();
  const isMobile = useIsMobile();
  const [showDeleteModal, setShowDeleteModal] = useState<boolean>(false);
  const [deletePayload, setDeletePayload] = useState<object>({});
  const closeModal = () => setShowDeleteModal(false);
  const showModal = () => setShowDeleteModal(true);
  const [currentItems, setCurrentItems] = useState<number>(10);

  const panelStyles = isMobile
    ? {
        minHeight: 132
      }
    : {
        minWidth: '1100px',
        maxWidth: '1100px',
        marginBottom: 20,
        borderRadius: '10px',
        display: 'flex',
        justifyContent: 'center'
      };

  return useObserver(() => {
    const { peoplePosts, peopleWanteds, peopleOffers } = main;

    const { selectedWidget, onPanelClick } = props;

    if (!selectedWidget) {
      return <div style={{ height: 200 }} />;
    }

    const listSource = {
      post: peoplePosts,
      wanted: peopleWanteds,
      offer: peopleOffers
    };

    const activeList = listSource[selectedWidget];

    const foundDynamicSchema = widgetConfigs[selectedWidget]?.schema?.find((f) => f.dynamicSchemas);
    // if dynamic schema, get all those fields
    if (foundDynamicSchema) {
      const dynamicFields: any = [];
      foundDynamicSchema.dynamicSchemas?.forEach((ds) => {
        ds.forEach((f) => {
          if (!dynamicFields.includes(f.name)) dynamicFields.push(f.name);
        });
      });
    }

    const deleteTicket = async (payload: any) => {
      const info = uiStore.meInfo as any;
      const URL = info.url.startsWith('http') ? info.url : `https://${info.url}`;
      try {
        await fetch(`${URL}/delete_ticket`, {
          method: 'POST',
          body: JSON.stringify(payload),
          headers: {
            'x-jwt': info.jwt,
            'Content-Type': 'application/json'
          }
        });
      } catch (error) {
        console.log(error);
      }
    };

    const confirmDelete = async () => {
      try {
        if (deletePayload) {
          await deleteTicket(deletePayload);
        }
      } catch (error) {
        console.log(error);
      }
      closeModal();
    };

    const listItems =
      activeList && activeList.length ? (
        activeList.slice(0, currentItems).map((item, i) => {
          const { person, body } = item;

          const conditionalStyles = body?.paid
            ? {
                border: isMobile ? '2px 0 0 0 solid #dde1e5' : '',
                boxShadow: 'none'
              }
            : {};

          // if this person has entries for this widget
          return (
            <Panel
              isMobile={isMobile}
              key={person?.owner_pubkey + i + body?.created}
              onClick={() => {
                if (onPanelClick) onPanelClick(person, body);
              }}
              style={{
                ...panelStyles,
                ...conditionalStyles,
                cursor: 'pointer',
                padding: 0,
                overflow: 'hidden',
                background: 'transparent',
                height: !isMobile ? '160px' : '',
                boxShadow: 'none'
              }}
            >
              {selectedWidget === 'post' ? (
                <PostView
                  showName
                  key={`${i + person.owner_pubkey}pview`}
                  person={person}
                  {...body}
                />
              ) : selectedWidget === 'offer' ? (
                <OfferView
                  showName
                  key={`${i + person.owner_pubkey}oview`}
                  person={person}
                  {...body}
                />
              ) : selectedWidget === 'wanted' ? (
                <WantedView
                  showName
                  key={`${i + person.owner_pubkey}wview`}
                  person={person}
                  showModal={showModal}
                  setDeletePayload={setDeletePayload}
                  fromBountyPage={props.fromBountyPage}
                  {...body}
                />
              ) : null}
            </Panel>
          );
        })
      ) : (
        <NoResults />
      );

    return (
      <>
        {listItems}
        <Spacer key={'spacer'} />

        {showDeleteModal && (
          <DeleteTicketModal closeModal={closeModal} confirmDelete={confirmDelete} />
        )}
        {!props.loading && (
<<<<<<< HEAD
          <LoadMoreContainer
            style={{
              width: '100%',
              display: 'flex',
              justifyContent: 'center',
              alignItems: 'center'
            }}>
            <div
              className="LoadMoreButton"
              onClick={() => {
                setCurrentItems(currentItems + 10);
              }}>
              Load More
            </div>
          </LoadMoreContainer>
=======
          <LoadMoreButton
            onClick={() => {
              setCurrentItems(currentItems + 10);
            }}
          >
            Load More
          </LoadMoreButton>
>>>>>>> ed45f7c3
        )}
      </>
    );
  });
}

interface PanelProps {
  isMobile?: boolean;
}

const Panel = styled.div<PanelProps>`
  // position: ;
  background: #ffffff;
  color: #000000;
  padding: 20px;
  box-shadow: ${(p) => (p.isMobile ? 'none' : '0px 0px 6px rgb(0 0 0 / 7%)')};
  border-bottom: ${(p) => (p.isMobile ? '2px solid #EBEDEF' : 'none')};
`;

const LoadMoreContainer = styled.div<PanelProps>`
  width: 100%;
  display: flex;
  justify-content: center;
  align-items: center;
  .LoadMoreButton {
    width: 166px;
    height: 48px;
    display: flex;
    justify-content: center;
    align-items: center;
    color: #3c3f41;
    border: 1px solid #dde1e5;
    border-radius: 30px;
    background: #ffffff;
    font-family: 'Barlow';
    font-style: normal;
    font-weight: 500;
    font-size: 14px;
    line-height: 17px;
    cursor: pointer;
    user-select: none;
    :hover {
      border: 1px solid #b0b7bc;
    }
    :active {
      border: 1px solid #8e969c;
    }
  }
`;<|MERGE_RESOLUTION|>--- conflicted
+++ resolved
@@ -162,7 +162,6 @@
           <DeleteTicketModal closeModal={closeModal} confirmDelete={confirmDelete} />
         )}
         {!props.loading && (
-<<<<<<< HEAD
           <LoadMoreContainer
             style={{
               width: '100%',
@@ -178,15 +177,6 @@
               Load More
             </div>
           </LoadMoreContainer>
-=======
-          <LoadMoreButton
-            onClick={() => {
-              setCurrentItems(currentItems + 10);
-            }}
-          >
-            Load More
-          </LoadMoreButton>
->>>>>>> ed45f7c3
         )}
       </>
     );
