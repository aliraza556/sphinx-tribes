--- conflicted
+++ resolved
@@ -198,10 +198,7 @@
 	GetTicket(uuid string) (Tickets, error)
 	UpdateTicket(ticket Tickets) (Tickets, error)
 	DeleteTicket(uuid string) error
-<<<<<<< HEAD
 	GetProductBrief(workspaceUuid string) (string, error)
 	GetFeatureBrief(featureUuid string) (string, error)
-=======
 	GetTicketsByPhaseUUID(featureUUID string, phaseUUID string) ([]Tickets, error)
->>>>>>> a54d1fc8
 }