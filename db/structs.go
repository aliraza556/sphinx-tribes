package db

import (
	"bytes"
	"database/sql/driver"
	"encoding/json"
	"errors"
	"time"

	"github.com/gorilla/websocket"
	"github.com/lib/pq"
	"gorm.io/gorm"
	"gorm.io/gorm/schema"
)

// Tribe struct
type Tribe struct {
	UUID            string         `json:"uuid"`
	OwnerPubKey     string         `json:"owner_pubkey"`
	OwnerAlias      string         `json:"owner_alias"`
	GroupKey        string         `json:"group_key"`
	Name            string         `json:"name"`
	UniqueName      string         `json:"unique_name"`
	Description     string         `json:"description"`
	Tags            pq.StringArray `gorm:"type:text[]" json:"tags"`
	Img             string         `json:"img"`
	PriceToJoin     int64          `json:"price_to_join"`
	PricePerMessage int64          `json:"price_per_message"`
	EscrowAmount    int64          `json:"escrow_amount"`
	EscrowMillis    int64          `json:"escrow_millis"`
	Created         *time.Time     `json:"created"`
	Updated         *time.Time     `json:"updated"`
	MemberCount     uint64         `json:"member_count"`
	Unlisted        bool           `json:"unlisted"`
	Private         bool           `json:"private"`
	Deleted         bool           `json:"deleted"`
	AppURL          string         `json:"app_url"`
	FeedURL         string         `json:"feed_url"`
	FeedType        uint64         `json:"feed_type"`
	LastActive      int64          `json:"last_active"`
	Bots            string         `json:"bots"`
	OwnerRouteHint  string         `json:"owner_route_hint"`
	Pin             string         `json:"pin"`
	Preview         string         `json:"preview"`
	ProfileFilters  string         `json:"profile_filters"` // "twitter,github"
	Badges          pq.StringArray `gorm:"type:text[]" json:"badges"`
}

// Bot struct
type Bot struct {
	UUID           string         `json:"uuid"`
	OwnerPubKey    string         `json:"owner_pubkey"`
	OwnerAlias     string         `json:"owner_alias"`
	Name           string         `json:"name"`
	UniqueName     string         `json:"unique_name"`
	Description    string         `json:"description"`
	Tags           pq.StringArray ` `
	Img            string         `json:"img"`
	PricePerUse    int64          `json:"price_per_use"`
	Created        *time.Time     `json:"created"`
	Updated        *time.Time     `json:"updated"`
	Unlisted       bool           `json:"unlisted"`
	Deleted        bool           `json:"deleted"`
	MemberCount    uint64         `json:"member_count"`
	OwnerRouteHint string         `json:"owner_route_hint"`
}

// Bot struct
type BotRes struct {
	UUID        string         `json:"uuid"`
	OwnerPubKey string         `json:"owner_pubkey"`
	Name        string         `json:"name"`
	UniqueName  string         `json:"unique_name"`
	Description string         `json:"description"`
	Tags        pq.StringArray `json:"tags"`
	Img         string         `json:"img"`
	PricePerUse int64          `json:"price_per_use"`
}

// for bot pricing info
type BotInfo struct {
	Commands *[]BotCommand `json:"commands"`
	Prefix   string        `json:"prefix"`
	Price    int64         `json:"price"`
}
type BotCommand struct {
	Command   string `json:"command"`
	Price     int64  `json:"price"`
	MinPrice  int64  `json:"min_price"`
	MaxPrice  int64  `json:"max_price"`
	WordIndex uint   `json:"word_index"`
	AdminOnly bool   `json:"admin_only"`
}

type Tabler interface {
	TableName() string
}

// Person struct
type Person struct {
	ID               uint           `json:"id"`
	Uuid             string         `json:"uuid"`
	OwnerPubKey      string         `gorm:"uniqueIndex,unique" json:"owner_pubkey"`
	OwnerAlias       string         `json:"owner_alias"`
	UniqueName       string         `json:"unique_name"`
	Description      string         `json:"description"`
	Tags             pq.StringArray `gorm:"type:text[]" json:"tags" null`
	Img              string         `json:"img"`
	Created          *time.Time     `json:"created"`
	Updated          *time.Time     `json:"updated"`
	Unlisted         bool           `json:"unlisted"`
	Deleted          bool           `json:"deleted"`
	LastLogin        int64          `json:"last_login"`
	OwnerRouteHint   string         `json:"owner_route_hint"`
	OwnerContactKey  string         `json:"owner_contact_key"`
	PriceToMeet      int64          `json:"price_to_meet"`
	NewTicketTime    int64          `json:"new_ticket_time", gorm: "-:all"`
	TwitterConfirmed bool           `json:"twitter_confirmed"`
	Extras           PropertyMap    `json:"extras", type: jsonb not null default '{}'::jsonb`
	GithubIssues     PropertyMap    `json:"github_issues", type: jsonb not null default '{}'::jsonb`
}

type GormDataTypeInterface interface {
	GormDataType() string
}

type GormDBDataTypeInterface interface {
	GormDBDataType(*gorm.DB, *schema.Field) string
}

type StringArray pq.StringArray

func (StringArray) GormDataType() string {
	return `gorm:"type:text[]"`
}

func (p StringArray) Value() (driver.Value, error) {
	b := pq.StringArray(p)

	return b, nil
}

type PersonInShort struct {
	ID          uint   `json:"id"`
	Uuid        string `json:"uuid"`
	OwnerPubKey string `json:"owner_pubkey"`
	OwnerAlias  string `json:"owner_alias"`
	UniqueName  string `json:"unique_name"`
	Img         string `json:"img"`
}

// Github struct
type GithubIssue struct {
	Title       string `json:"title"`
	Status      string `json:"status"`
	Assignee    string `json:"assignee"`
	Description string `json:"description"`
}

type Pagination struct {
	Limit int    `json:"limit"`
	Page  int    `json:"page"`
	Sort  string `json:"sort"`
}

type Channel struct {
	ID        uint       `json:"id"`
	TribeUUID string     `json:"tribe_uuid"`
	Name      string     `json:"name"`
	Created   *time.Time `json:"created"`
	Deleted   bool       `json:"deleted"`
}

type AssetTx struct {
	Sender   string `json:"sender"`
	Receiver string `json:"receiver"`
	AssetId  uint   `json:"asset_id"`
	Amount   uint   `json:"amount"`
	Metadata string `json:"metadata"`
	Txid     string `json:"metadata"`
	Onchain  bool   `json:"onchain"`
}

type AssetResponse struct {
	Balances []AssetBalanceData `json:"balances"`
	Txs      []AssetTx          `json:"txs"`
}

type AssetBalanceData struct {
	OwnerPubkey string `json:"owner_pubkey"`
	AssetId     uint   `json:"asset_id"`
	Balance     uint   `json:"balance"`
}

type LeaderBoard struct {
	TribeUuid  string `json:"tribe_uuid"`
	Alias      string `json:"alias"`
	Spent      int64  `json:"spent"`
	Earned     int64  `json:"earned"`
	Reputation int64  `json:"reputation"`
}

type AssetListData struct {
	ID      uint   `json:"id"`
	Icon    string `json:"icon"`
	Name    string `json:"name"`
	Asset   string `json:"asset"`
	Token   string `json:"token"`
	Amount  uint   `json:"amount"`
	Creator string `json:"creator"`
	Balance uint   `json:"balance"`
}

type BadgeCreationData struct {
	Badge     string `json:"badge"`
	TribeUUID string `json:"tribeId"`
	Action    string `json:"action"`
}

type ConnectionCodes struct {
	ID               uint       `json:"id"`
	ConnectionString string     `json:"connection_string"`
	IsUsed           bool       `json:"is_used"`
	DateCreated      *time.Time `json:"date_created"`
}

type ConnectionCodesShort struct {
	ConnectionString string     `json:"connection_string"`
	DateCreated      *time.Time `json:"date_created"`
}

type InvoiceRequest struct {
	Amount          string `json:"amount"`
	Memo            string `json:"memo"`
	Owner_pubkey    string `json:"owner_pubkey"`
	User_pubkey     string `json:"user_pubkey"`
	Created         string `json:"created"`
	Type            string `json:"type"`
	Assigned_hours  uint   `json:"assigned_hours,omitempty"`
	Commitment_fee  uint   `json:"commitment_fee,omitempty"`
	Bounty_expires  string `json:"bounty_expires,omitempty"`
	Websocket_token string `json:"websocket_token,omitempty"`
	Route_hint      string `json:"route_hint,omitempty"`
}

type Invoice struct {
	Invoice string `json:"invoice"`
}

type InvoiceResponse struct {
	Succcess bool    `json:"success"`
	Response Invoice `json:"response"`
}

type InvoiceStoreData struct {
	Invoice        string `json:"invoice"`
	Owner_pubkey   string `json:"owner_pubkey"`
	User_pubkey    string `json:"user_pubkey"`
	Amount         string `json:"amount"`
	Created        string `json:"created"`
	Host           string `json:"host,omitempty"`
	Type           string `json:"type"`
	Assigned_hours uint   `json:"assigned_hours,omitempty"`
	Commitment_fee uint   `json:"commitment_fee,omitempty"`
	Bounty_expires string `json:"bounty_expires,omitempty"`
	Route_hint     string `json:"route_hint,omitempty"`
}

type InvoiceStatus struct {
	Payment_request string `json:"payment_request"`
	Status          bool   `json:"Status"`
}

type InvoiceResult struct {
	Success  bool                 `json:"success"`
	Response InvoiceCheckResponse `json:"response"`
}

type InvoiceError struct {
	Success bool   `json:"success"`
	Error   string `json:"error"`
}

// TODO change amount back to string
type InvoiceCheckResponse struct {
	Settled         bool   `json:"settled"`
	Payment_request string `json:"payment_request"`
	Payment_hash    string `json:"payment_hash"`
	Preimage        string `json:"preimage"`
	Amount          string `json:"amount"`
}

type InvoicePaySuccess struct {
	Success  bool                 `json:"success"`
	Response InvoiceCheckResponse `json:"response"`
}

type InvoicePayError struct {
	Success bool   `json:"success"`
	Error   string `json:"error"`
}

type InvoiceSuccessResponse struct {
	Success  bool                     `json:"success"`
	Response InvoiceSuccessPaymentReq `json:"response"`
}

type InvoiceSuccessPaymentReq struct {
	Payment_request string `json:"payment_request"`
}

type DeleteBountyAssignee struct {
	Owner_pubkey string `json:"owner_pubkey"`
	Created      string `json:"created"`
}

type KeysendPayment struct {
	Amount          string `json:"amount"`
	Destination_key string `json:"destination_key"`
}

type KeysendSuccess struct {
	Success  bool        `json:"success"`
	Response PropertyMap `json:"response"`
}

type KeysendError struct {
	Success bool   `json:"success"`
	Error   string `json:"error"`
}

type LnHost struct {
	Msg  string `json:"msg"`
	Host string `json:"host"`
	K1   string `json:"k1"`
}

type LnEncode struct {
	Host string `json:"host"`
}

type BountyLeaderboard struct {
	Owner_pubkey             string `json:"owner_pubkey"`
	Total_bounties_completed uint   `json:"total_bounties_completed"`
	Total_sats_earned        uint   `json:"total_sats_earned"`
}

type YoutubeDownload struct {
	YoutubeUrls []string `json:"youtube_urls"`
}

type Client struct {
	Host string
	Conn *websocket.Conn
}

type Bounty struct {
	ID                      uint           `json:"id"`
	OwnerID                 string         `json:"owner_id"`
	Paid                    bool           `json:"paid"`
	Show                    bool           `gorm:"default:false" json:"show"`
	Type                    string         `json:"type"`
	Award                   string         `json:"award"`
	AssignedHours           uint8          `json:"assigned_hours"`
	BountyExpires           string         `json:"bounty_expires"`
	CommitmentFee           uint64         `json:"commitment_fee"`
	Price                   string         `json:"price"`
	Title                   string         `json:"title"`
	Tribe                   string         `json:"tribe"`
	Assignee                string         `json:"assignee"`
	TicketUrl               string         `json:"ticket_url"`
	OrgUuid                 string         `json:"org_uuid"`
	Description             string         `json:"description"`
	WantedType              string         `json:"wanted_type"`
	Deliverables            string         `json:"deliverables"`
	GithubDescription       bool           `json:"github_description"`
	OneSentenceSummary      string         `json:"one_sentence_summary"`
	EstimatedSessionLength  string         `json:"estimated_session_length"`
	EstimatedCompletionDate string         `json:"estimated_completion_date"`
	Created                 int64          `json:"created"`
	Updated                 *time.Time     `json:"updated"`
<<<<<<< HEAD
	AssignedDate            *time.Time     `json:"assigned_date,omitempty"`
	CompletionDate          *time.Time     `json:"completion_date,omitempty"`
	MarkAsPaidDate          *time.Time     `json:"mark_as_paid_date,omitempty"`
=======
	PaidDate                *time.Time     `json:"paid_date"`
>>>>>>> db68d806
	CodingLanguages         pq.StringArray `gorm:"type:text[];not null default:'[]'" json:"coding_languages"`
}

type BountyData struct {
	Bounty
	BountyId          uint       `json:"bounty_id"`
	BountyCreated     int64      `json:"bounty_created"`
	BountyUpdated     *time.Time `json:"bounty_updated"`
	BountyDescription string     `json:"bounty_description"`
	Person
	AssigneeAlias         string         `json:"assignee_alias"`
	AssigneeId            uint           `json:"assignee_id"`
	AssigneeCreated       *time.Time     `json:"assignee_created"`
	AssigneeUpdated       *time.Time     `json:"assignee_updated"`
	AssigneeDescription   string         `json:"assignee_description"`
	AssigneeRouteHint     string         `json:"assignee_route_hint"`
	BountyOwnerId         uint           `json:"bounty_owner_id"`
	OwnerUuid             string         `json:"owner_uuid"`
	OwnerKey              string         `json:"owner_key"`
	OwnerAlias            string         `json:"owner_alias"`
	OwnerUniqueName       string         `json:"owner_unique_name"`
	OwnerDescription      string         `json:"owner_description"`
	OwnerTags             pq.StringArray `gorm:"type:text[]" json:"owner_tags" null`
	OwnerImg              string         `json:"owner_img"`
	OwnerCreated          *time.Time     `json:"owner_created"`
	OwnerUpdated          *time.Time     `json:"owner_updated"`
	OwnerLastLogin        int64          `json:"owner_last_login"`
	OwnerRouteHint        string         `json:"owner_route_hint"`
	OwnerContactKey       string         `json:"owner_contact_key"`
	OwnerPriceToMeet      int64          `json:"owner_price_to_meet"`
	OwnerTwitterConfirmed bool           `json:"owner_twitter_confirmed"`
	OrganizationName      string         `json:"organization_name"`
	OrganizationImg       string         `json:"organization_img"`
	OrganizationUuid      string         `json:"organization_uuid"`
}

type BountyResponse struct {
	Bounty       Bounty            `json:"bounty"`
	Assignee     Person            `json:"assignee"`
	Owner        Person            `json:"owner"`
	Organization OrganizationShort `json:"organization"`
}

type Organization struct {
	ID          uint       `json:"id"`
	Uuid        string     `json:"uuid"`
	Name        string     `gorm:"unique;not null" json:"name"`
	OwnerPubKey string     `json:"owner_pubkey"`
	Img         string     `json:"img"`
	Created     *time.Time `json:"created"`
	Updated     *time.Time `json:"updated"`
	Show        bool       `json:"show"`
	Deleted     bool       `gorm:"default:false" json:"deleted"`
	BountyCount int64      `json:"bounty_count,omitempty"`
	Budget      uint       `json:"budget,omitempty"`
}

type OrganizationShort struct {
	Uuid string `json:"uuid"`
	Name string `gorm:"unique;not null" json:"name"`
	Img  string `json:"img"`
}

type OrganizationUsers struct {
	ID          uint       `json:"id"`
	OwnerPubKey string     `json:"owner_pubkey"`
	OrgUuid     string     `json:"org_uuid"`
	Created     *time.Time `json:"created"`
	Updated     *time.Time `json:"updated"`
}

type OrganizationUsersData struct {
	OrgUuid     string     `json:"org_uuid"`
	UserCreated *time.Time `json:"user_created"`
	Person
}

type BountyRoles struct {
	Name string `json:"name"`
}

type UserRoles struct {
	Role        string     `json:"role"`
	OwnerPubKey string     `json:"owner_pubkey"`
	OrgUuid     string     `json:"org_uuid"`
	Created     *time.Time `json:"created"`
}

type BountyBudget struct {
	ID          uint       `json:"id"`
	OrgUuid     string     `json:"org_uuid"`
	TotalBudget uint       `json:"total_budget"`
	Created     *time.Time `json:"created"`
	Updated     *time.Time `json:"updated"`
}

type BudgetInvoiceRequest struct {
	Amount          uint        `json:"amount"`
	SenderPubKey    string      `json:"sender_pubkey"`
	OrgUuid         string      `json:"org_uuid"`
	PaymentType     PaymentType `json:"payment_type,omitempty"`
	Websocket_token string      `json:"websocket_token,omitempty"`
}

type BudgetStoreData struct {
	Amount       uint       `json:"amount"`
	SenderPubKey string     `json:"sender_pubkey"`
	OrgUuid      string     `json:"org_uuid"`
	Invoice      string     `json:"invoice"`
	Host         string     `json:"host,omitempty"`
	Created      *time.Time `json:"created"`
}

type PaymentType string

const (
	Deposit  PaymentType = "deposit"
	Withdraw PaymentType = "withdraw"
	Payment  PaymentType = "payment"
)

type BudgetHistory struct {
	ID           uint        `json:"id"`
	OrgUuid      string      `json:"org_uuid"`
	Amount       uint        `json:"amount"`
	SenderPubKey string      `json:"sender_pubkey"`
	Created      *time.Time  `json:"created"`
	Updated      *time.Time  `json:"updated"`
	Status       bool        `json:"status"`
	PaymentType  PaymentType `json:"payment_type"`
}

type BudgetHistoryData struct {
	BudgetHistory
	SenderName string `json:"sender_name"`
}

type PaymentHistory struct {
	ID             uint        `json:"id"`
	Amount         uint        `json:"amount"`
	BountyId       uint        `json:"bounty_id"`
	PaymentType    PaymentType `json:"payment_type"`
	OrgUuid        string      `json:"org_uuid"`
	SenderPubKey   string      `json:"sender_pubkey"`
	ReceiverPubKey string      `json:"receiver_pubkey"`
	Created        *time.Time  `json:"created"`
	Updated        *time.Time  `json:"updated"`
	Status         bool        `json:"status"`
}

type PaymentHistoryData struct {
	PaymentHistory
	SenderName   string `json:"sender_name"`
	ReceiverName string `json:"receiver_name"`
	SenderImg    string `json:"sender_img"`
	ReceiverImg  string `json:"receiver_img"`
}

type PaymentData struct {
	ID             uint        `json:"id"`
	OrgUuid        string      `json:"org_uuid"`
	PaymentType    PaymentType `json:"payment_type"`
	SenderName     string      `json:"sender_name"`
	SenderPubKey   string      `json:"sender_pubkey"`
	ReceiverName   string      `json:"receiver_name"`
	ReceiverPubKey string      `json:"receiver_pubkey"`
	Amount         uint        `json:"amount"`
	BountyId       uint        `json:"bounty_id"`
	Created        *time.Time  `json:"created"`
}

type BountyPayRequest struct {
	ReceiverPubKey  string `json:"receiver_pubkey"`
	Websocket_token string `json:"websocket_token,omitempty"`
	RouteHint       string `json:"route_hint,omitempty"`
}

type InvoiceType string

const (
	Keysend    InvoiceType = "KEYSEND"
	Budget     InvoiceType = "BUDGET"
	PayInvoice InvoiceType = "ASSIGN"
)

type InvoiceList struct {
	ID             uint        `json:"id"`
	PaymentRequest string      `json:"payment_request"`
	Status         bool        `json:"status"`
	Type           InvoiceType `json:"type"`
	OwnerPubkey    string      `json:"owner_pubkey"`
	OrgUuid        string      `json:"org_uuid,omitempty"`
	Created        *time.Time  `json:"created"`
	Updated        *time.Time  `json:"updated"`
}

type UserInvoiceData struct {
	ID             uint   `json:"id"`
	Amount         uint   `json:"amount"`
	PaymentRequest string `json:"payment_request"`
	Created        int    `json:"created"`
	UserPubkey     string `json:"user_pubkey"`
	AssignedHours  uint   `json:"assigned_hours,omitempty"`
	CommitmentFee  uint   `json:"commitment_fee,omitempty"`
	BountyExpires  string `json:"bounty_expires,omitempty"`
	RouteHint      string `json:"route_hint,omitempty"`
}

type WithdrawBudgetRequest struct {
	PaymentRequest  string `json:"payment_request"`
	Websocket_token string `json:"websocket_token,omitempty"`
	OrgUuid         string `json:"org_uuid"`
}

<<<<<<< HEAD
type PaymentDateRange struct {
	StartDate   string      `json:"start_date"`
	EndDate     string      `json:"end_date"`
	PaymentType PaymentType `json:"payment_type,omitempty"`
=======
type MemeChallenge struct {
	Id        string `json:"id"`
	Challenge string `json:"challenge"`
}

type SignerResponse struct {
	Sig string `json:"sig"`
}

type RelaySignerResponse struct {
	Success  bool           `json:"success"`
	Response SignerResponse `json:"response"`
}

type MemeTokenSuccess struct {
	Token string `json:"token"`
}

type Meme struct {
	Muid        string      `json:"muid"`
	OwnerPubKey string      `json:"owner_pub_key"`
	Name        string      `json:"name"`
	Description string      `json:"description"`
	Price       int64       `json:"price"`
	Tags        StringArray `json:"tags"`
	Filename    string      `json:"filename"`
	Ttl         int64       `json:"ttl"`
	Size        int64       `json:"size"`
	Mime        string      `json:"mime"`
	Created     *time.Time  `json:"created"`
	Updated     *time.Time  `json:"updates"`
	Width       int         `json:"width"`
	Height      int         `json:"height"`
	Template    bool        `json:"template"`
	Expiry      *time.Time  `json:"expiry"`
>>>>>>> db68d806
}

func (Person) TableName() string {
	return "people"
}

func (PersonInShort) TableName() string {
	return "people"
}

func (Bounty) TableName() string {
	return "bounty"
}

func (ConnectionCodes) TableName() string {
	return "connectioncodes"
}

func (ConnectionCodesShort) TableName() string {
	return "connectioncodes"
}

// PropertyMap ...
type PropertyMap map[string]interface{}

// Value ...
func (p PropertyMap) Value() (driver.Value, error) {
	b := new(bytes.Buffer)
	err := json.NewEncoder(b).Encode(p)
	return b, err
}

// Scan ...
func (p *PropertyMap) Scan(src interface{}) error {
	source, ok := src.([]byte)
	if !ok {
		return errors.New("type assertion .([]byte) failed")
	}

	var i interface{}
	if err := json.Unmarshal(source, &i); err != nil {
		return err
	}

	*p, ok = i.(map[string]interface{})
	if !ok {
		return errors.New("type assertion .(map[string]interface{}) failed")
	}
	return nil
}

type JSONB []interface{}

// Value Marshal
func (a JSONB) Value() (driver.Value, error) {
	return json.Marshal(a)
}

// Scan Unmarshal
func (a *JSONB) Scan(value interface{}) error {
	b, ok := value.([]byte)
	if !ok {
		return errors.New("type assertion to []byte failed")
	}
	return json.Unmarshal(b, &a)
}<|MERGE_RESOLUTION|>--- conflicted
+++ resolved
@@ -379,13 +379,10 @@
 	EstimatedCompletionDate string         `json:"estimated_completion_date"`
 	Created                 int64          `json:"created"`
 	Updated                 *time.Time     `json:"updated"`
-<<<<<<< HEAD
 	AssignedDate            *time.Time     `json:"assigned_date,omitempty"`
 	CompletionDate          *time.Time     `json:"completion_date,omitempty"`
 	MarkAsPaidDate          *time.Time     `json:"mark_as_paid_date,omitempty"`
-=======
-	PaidDate                *time.Time     `json:"paid_date"`
->>>>>>> db68d806
+	PaidDate                *time.Time     `json:"paid_date,omitempty"`
 	CodingLanguages         pq.StringArray `gorm:"type:text[];not null default:'[]'" json:"coding_languages"`
 }
 
@@ -600,12 +597,12 @@
 	OrgUuid         string `json:"org_uuid"`
 }
 
-<<<<<<< HEAD
 type PaymentDateRange struct {
 	StartDate   string      `json:"start_date"`
 	EndDate     string      `json:"end_date"`
 	PaymentType PaymentType `json:"payment_type,omitempty"`
-=======
+}
+
 type MemeChallenge struct {
 	Id        string `json:"id"`
 	Challenge string `json:"challenge"`
@@ -641,7 +638,6 @@
 	Height      int         `json:"height"`
 	Template    bool        `json:"template"`
 	Expiry      *time.Time  `json:"expiry"`
->>>>>>> db68d806
 }
 
 func (Person) TableName() string {
