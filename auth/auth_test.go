--- conflicted
+++ resolved
@@ -975,7 +975,561 @@
 	})
 }
 
-<<<<<<< HEAD
+func TestPubKeyContextSuperAdmin(t *testing.T) {
+
+	config.InitConfig()
+	InitJwt()
+
+	privKey, err := btcec.NewPrivateKey()
+	assert.NoError(t, err)
+	expectedPubKeyHex := hex.EncodeToString(privKey.PubKey().SerializeCompressed())
+
+	config.SuperAdmins = []string{expectedPubKeyHex}
+	config.AdminDevFreePass = "freepass"
+	originalSuperAdmins := config.SuperAdmins
+	originalAdminDevFreePass := config.AdminDevFreePass
+
+	createValidJWT := func(pubkey string, expireHours int) string {
+		claims := map[string]interface{}{
+			"pubkey": pubkey,
+			"exp":    time.Now().Add(time.Hour * time.Duration(expireHours)).Unix(),
+		}
+		_, tokenString, _ := TokenAuth.Encode(claims)
+		return tokenString
+	}
+
+	createValidTribeToken := func(_ string) string {
+		timeBuf := make([]byte, 4)
+		binary.BigEndian.PutUint32(timeBuf, uint32(time.Now().Unix()))
+		msg := append(signedMsgPrefix, timeBuf...)
+		digest := chainhash.DoubleHashB(msg)
+		sig, err := btcecdsa.SignCompact(privKey, digest, true)
+		assert.NoError(t, err)
+		token := append(timeBuf, sig...)
+		return base64.URLEncoding.EncodeToString(token)
+	}
+
+	tests := []struct {
+		name           string
+		setupToken     func(r *http.Request)
+		setupConfig    func()
+		expectedStatus int
+		expectNextCall bool
+	}{
+		{
+			name: "Valid JWT Token with Super Admin Privileges",
+			setupToken: func(r *http.Request) {
+				r.Header.Set("x-jwt", createValidJWT(expectedPubKeyHex, 24))
+			},
+			setupConfig: func() {
+				config.SuperAdmins = []string{expectedPubKeyHex}
+			},
+			expectedStatus: http.StatusOK,
+			expectNextCall: true,
+		},
+		{
+			name: "Valid Tribe UUID Token with Super Admin Privileges",
+			setupToken: func(r *http.Request) {
+				r.Header.Set("x-jwt", createValidTribeToken(expectedPubKeyHex))
+			},
+			setupConfig: func() {
+				config.SuperAdmins = []string{expectedPubKeyHex}
+			},
+			expectedStatus: http.StatusOK,
+			expectNextCall: true,
+		},
+		{
+			name:           "Empty Token in Request",
+			setupToken:     func(r *http.Request) {},
+			setupConfig:    func() {},
+			expectedStatus: http.StatusUnauthorized,
+			expectNextCall: false,
+		},
+		{
+			name: "Expired JWT Token",
+			setupToken: func(r *http.Request) {
+				r.Header.Set("x-jwt", createValidJWT(expectedPubKeyHex, -1))
+			},
+			setupConfig:    func() {},
+			expectedStatus: http.StatusUnauthorized,
+			expectNextCall: false,
+		},
+		{
+			name: "Invalid JWT Token Format",
+			setupToken: func(r *http.Request) {
+				r.Header.Set("x-jwt", "invalid.jwt.token")
+			},
+			setupConfig:    func() {},
+			expectedStatus: http.StatusUnauthorized,
+			expectNextCall: false,
+		},
+		{
+			name: "Invalid Tribe UUID Token",
+			setupToken: func(r *http.Request) {
+				r.Header.Set("x-jwt", "invalid-tribe-token")
+			},
+			setupConfig:    func() {},
+			expectedStatus: http.StatusUnauthorized,
+			expectNextCall: false,
+		},
+		{
+			name: "JWT Token with Non-Super Admin Pubkey",
+			setupToken: func(r *http.Request) {
+				r.Header.Set("x-jwt", createValidJWT("non-admin-pubkey", 24))
+			},
+			setupConfig: func() {
+				config.SuperAdmins = []string{expectedPubKeyHex}
+				config.AdminDevFreePass = ""
+				config.AdminStrings = "non-empty"
+			},
+			expectedStatus: http.StatusUnauthorized,
+			expectNextCall: false,
+		},
+		{
+			name: "Tribe UUID Token with Non-Super Admin Pubkey",
+			setupToken: func(r *http.Request) {
+				r.Header.Set("x-jwt", "non.admin.tribe.uuid")
+			},
+			setupConfig: func() {
+				config.SuperAdmins = []string{expectedPubKeyHex}
+				config.AdminDevFreePass = ""
+				config.AdminStrings = "non-empty"
+			},
+			expectedStatus: http.StatusUnauthorized,
+			expectNextCall: false,
+		},
+		{
+			name: "Token in Both Query and Header",
+			setupToken: func(r *http.Request) {
+				r.URL.RawQuery = "token=" + createValidJWT(expectedPubKeyHex, 24)
+			},
+			setupConfig: func() {
+				config.SuperAdmins = []string{expectedPubKeyHex}
+			},
+			expectedStatus: http.StatusOK,
+			expectNextCall: true,
+		},
+		{
+			name: "Free Pass Configuration",
+			setupToken: func(r *http.Request) {
+				r.Header.Set("x-jwt", createValidJWT("any-pubkey", 24))
+			},
+			setupConfig: func() {
+				config.SuperAdmins = []string{config.AdminDevFreePass}
+			},
+			expectedStatus: http.StatusOK,
+			expectNextCall: true,
+		},
+		{
+			name: "Malformed Token in Header",
+			setupToken: func(r *http.Request) {
+				r.Header.Set("x-jwt", "malformed token")
+			},
+			setupConfig:    func() {},
+			expectedStatus: http.StatusUnauthorized,
+			expectNextCall: false,
+		},
+		{
+			name: "Token with Special Characters",
+			setupToken: func(r *http.Request) {
+				r.Header.Set("x-jwt", "special!@#token")
+			},
+			setupConfig:    func() {},
+			expectedStatus: http.StatusUnauthorized,
+			expectNextCall: false,
+		},
+		{
+			name: "Token with Whitespace",
+			setupToken: func(r *http.Request) {
+				r.Header.Set("x-jwt", " "+createValidJWT(expectedPubKeyHex, 24)+" ")
+			},
+			setupConfig:    func() {},
+			expectedStatus: http.StatusUnauthorized,
+			expectNextCall: false,
+		},
+		{
+			name: "Case Sensitivity in Token",
+			setupToken: func(r *http.Request) {
+				r.Header.Set("x-jwt", strings.ToUpper(createValidJWT(expectedPubKeyHex, 24)))
+			},
+			setupConfig:    func() {},
+			expectedStatus: http.StatusUnauthorized,
+			expectNextCall: false,
+		},
+	}
+
+	for _, tt := range tests {
+		t.Run(tt.name, func(t *testing.T) {
+
+			config.SuperAdmins = originalSuperAdmins
+			config.AdminDevFreePass = originalAdminDevFreePass
+
+			if tt.setupConfig != nil {
+				tt.setupConfig()
+			}
+
+			nextCalled := false
+			next := http.HandlerFunc(func(w http.ResponseWriter, r *http.Request) {
+				nextCalled = true
+				w.WriteHeader(http.StatusOK)
+			})
+
+			req := httptest.NewRequest(http.MethodGet, "/", nil)
+			tt.setupToken(req)
+
+			rr := httptest.NewRecorder()
+
+			handler := PubKeyContextSuperAdmin(next)
+			handler.ServeHTTP(rr, req)
+
+			assert.Equal(t, tt.expectedStatus, rr.Code)
+			assert.Equal(t, tt.expectNextCall, nextCalled)
+		})
+	}
+
+	t.Run("Null Request Object", func(t *testing.T) {
+		nextCalled := false
+		next := http.HandlerFunc(func(w http.ResponseWriter, r *http.Request) {
+			nextCalled = true
+			w.WriteHeader(http.StatusOK)
+		})
+
+		handler := PubKeyContextSuperAdmin(next)
+		rr := httptest.NewRecorder()
+		handler.ServeHTTP(rr, nil)
+
+		assert.Equal(t, http.StatusUnauthorized, rr.Code)
+		assert.False(t, nextCalled)
+	})
+
+	t.Run("Large Number of Requests", func(t *testing.T) {
+		nextCalled := 0
+		next := http.HandlerFunc(func(w http.ResponseWriter, r *http.Request) {
+			nextCalled++
+			w.WriteHeader(http.StatusOK)
+		})
+
+		for i := 0; i < 1000; i++ {
+			req := httptest.NewRequest(http.MethodGet, "/", nil)
+			if i%2 == 0 {
+				req.Header.Set("x-jwt", createValidJWT(expectedPubKeyHex, 24))
+			} else {
+				req.Header.Set("x-jwt", createValidJWT("non-admin-pubkey", 24))
+			}
+
+			rr := httptest.NewRecorder()
+			handler := PubKeyContextSuperAdmin(next)
+			handler.ServeHTTP(rr, req)
+
+			if i%2 == 0 {
+				assert.Equal(t, http.StatusOK, rr.Code)
+			} else {
+				assert.Equal(t, http.StatusUnauthorized, rr.Code)
+			}
+		}
+
+		assert.Equal(t, 500, nextCalled)
+	})
+
+}
+
+func TestCypressContexts(t *testing.T) {
+	tests := []struct {
+		name             string
+		isFreePass       bool
+		contextKey       interface{}
+		expectedStatus   int
+		expectNextCalled bool
+	}{
+		{
+			name:             "Free Pass Allowed",
+			isFreePass:       true,
+			contextKey:       "",
+			expectedStatus:   http.StatusOK,
+			expectNextCalled: true,
+		},
+		{
+			name:             "Free Pass Disabled",
+			isFreePass:       false,
+			contextKey:       "",
+			expectedStatus:   http.StatusUnauthorized,
+			expectNextCalled: false,
+		},
+		{
+			name:             "Empty Context Key",
+			isFreePass:       true,
+			contextKey:       "",
+			expectedStatus:   http.StatusOK,
+			expectNextCalled: true,
+		},
+		{
+			name:             "Multiple Requests with Free Pass",
+			isFreePass:       true,
+			contextKey:       "",
+			expectedStatus:   http.StatusOK,
+			expectNextCalled: true,
+		},
+		{
+			name:             "Multiple Requests without Free Pass",
+			isFreePass:       false,
+			contextKey:       "",
+			expectedStatus:   http.StatusUnauthorized,
+			expectNextCalled: false,
+		},
+		{
+			name:             "Invalid Context Key Type",
+			isFreePass:       true,
+			contextKey:       12345,
+			expectedStatus:   http.StatusOK,
+			expectNextCalled: true,
+		},
+		{
+			name:             "Empty Request with Free Pass",
+			isFreePass:       true,
+			contextKey:       "",
+			expectedStatus:   http.StatusOK,
+			expectNextCalled: true,
+		},
+		{
+			name:             "Empty Request without Free Pass",
+			isFreePass:       false,
+			contextKey:       "",
+			expectedStatus:   http.StatusUnauthorized,
+			expectNextCalled: false,
+		},
+		{
+			name:             "Null Context with Free Pass",
+			isFreePass:       true,
+			contextKey:       "",
+			expectedStatus:   http.StatusOK,
+			expectNextCalled: true,
+		},
+		{
+			name:             "Nil Request Context",
+			isFreePass:       true,
+			contextKey:       "testKey",
+			expectedStatus:   http.StatusOK,
+			expectNextCalled: true,
+		},
+		{
+			name:             "Null Context without Free Pass",
+			isFreePass:       false,
+			contextKey:       "",
+			expectedStatus:   http.StatusUnauthorized,
+			expectNextCalled: false,
+		},
+	}
+
+	for _, tt := range tests {
+		t.Run(tt.name, func(t *testing.T) {
+
+			config.AdminStrings = ""
+			if !tt.isFreePass {
+				config.AdminStrings = "non-empty"
+			}
+
+			nextCalled := false
+			next := http.HandlerFunc(func(w http.ResponseWriter, r *http.Request) {
+				nextCalled = true
+				w.WriteHeader(http.StatusOK)
+			})
+
+			req := httptest.NewRequest(http.MethodGet, "/", nil)
+			rr := httptest.NewRecorder()
+
+			handler := CypressContext(next)
+			handler.ServeHTTP(rr, req)
+
+			assert.Equal(t, tt.expectedStatus, rr.Code)
+			assert.Equal(t, tt.expectNextCalled, nextCalled)
+
+			if !tt.expectNextCalled {
+				assert.Equal(t, http.StatusText(http.StatusUnauthorized)+"\n", rr.Body.String())
+			}
+		})
+	}
+
+	t.Run("Null Request Object", func(t *testing.T) {
+		config.AdminStrings = "non-empty"
+
+		nextCalled := false
+		next := http.HandlerFunc(func(w http.ResponseWriter, r *http.Request) {
+			nextCalled = true
+			w.WriteHeader(http.StatusOK)
+		})
+
+		handler := CypressContext(next)
+		rr := httptest.NewRecorder()
+		handler.ServeHTTP(rr, nil)
+
+		assert.Equal(t, http.StatusUnauthorized, rr.Code)
+		assert.False(t, nextCalled)
+		assert.Equal(t, http.StatusText(http.StatusUnauthorized)+"\n", rr.Body.String())
+	})
+
+	t.Run("Large Number of Requests", func(t *testing.T) {
+		config.AdminStrings = ""
+
+		nextCalled := 0
+		next := http.HandlerFunc(func(w http.ResponseWriter, r *http.Request) {
+			nextCalled++
+			w.WriteHeader(http.StatusOK)
+		})
+
+		for i := 0; i < 1000; i++ {
+			req := httptest.NewRequest(http.MethodGet, "/", nil)
+			rr := httptest.NewRecorder()
+
+			handler := CypressContext(next)
+			handler.ServeHTTP(rr, req)
+
+			assert.Equal(t, http.StatusOK, rr.Code)
+		}
+
+		assert.Equal(t, 1000, nextCalled)
+	})
+}
+
+func TestParseTokenString(t *testing.T) {
+	tests := []struct {
+		name          string
+		input         string
+		expectedTs    uint32
+		expectedTime  []byte
+		expectedSig   []byte
+		expectedError error
+	}{
+		{
+			name:          "Valid Token Without Prefix",
+			input:         base64.URLEncoding.EncodeToString(append([]byte{0, 0, 0, 1}, []byte("sig")...)),
+			expectedTs:    1,
+			expectedTime:  []byte{0, 0, 0, 1},
+			expectedSig:   []byte("sig"),
+			expectedError: nil,
+		},
+		{
+			name:          "Valid Token With Prefix",
+			input:         "." + base64.URLEncoding.EncodeToString(append([]byte{0, 0, 0, 1}, []byte("sig")...)),
+			expectedTs:    1,
+			expectedTime:  []byte(base64.URLEncoding.EncodeToString([]byte{0, 0, 0, 1})),
+			expectedSig:   []byte("sig"),
+			expectedError: nil,
+		},
+		{
+			name:          "Minimum Length Token",
+			input:         base64.URLEncoding.EncodeToString(append([]byte{0, 0, 0, 1}, []byte("s")...)),
+			expectedTs:    1,
+			expectedTime:  []byte{0, 0, 0, 1},
+			expectedSig:   []byte("s"),
+			expectedError: nil,
+		},
+		{
+			name:          "Token Just Below Minimum Length",
+			input:         base64.URLEncoding.EncodeToString([]byte{0, 0, 0, 1}),
+			expectedTs:    0,
+			expectedTime:  nil,
+			expectedSig:   nil,
+			expectedError: errors.New("invalid signature (too short)"),
+		},
+		{
+			name:          "Invalid Base64 String",
+			input:         "invalid_base64",
+			expectedTs:    0,
+			expectedTime:  nil,
+			expectedSig:   nil,
+			expectedError: base64.CorruptInputError(12),
+		},
+		{
+			name:          "Empty String",
+			input:         "",
+			expectedTs:    0,
+			expectedTime:  nil,
+			expectedSig:   nil,
+			expectedError: errors.New("invalid signature (too short)"),
+		},
+		{
+			name:          "Token with Invalid Characters",
+			input:         "!!invalid!!",
+			expectedTs:    0,
+			expectedTime:  nil,
+			expectedSig:   nil,
+			expectedError: base64.CorruptInputError(0),
+		},
+		{
+			name:          "Large Token",
+			input:         base64.URLEncoding.EncodeToString(append([]byte{0, 0, 0, 1}, make([]byte, 1000)...)),
+			expectedTs:    1,
+			expectedTime:  []byte{0, 0, 0, 1},
+			expectedSig:   make([]byte, 1000),
+			expectedError: nil,
+		},
+		{
+			name:          "Token with Special Characters",
+			input:         base64.URLEncoding.EncodeToString(append([]byte{0, 0, 0, 1}, []byte("!@#$%^&*()")...)),
+			expectedTs:    1,
+			expectedTime:  []byte{0, 0, 0, 1},
+			expectedSig:   []byte("!@#$%^&*()"),
+			expectedError: nil,
+		},
+		{
+			name:          "Token with Non-UTF8 Characters",
+			input:         "." + base64.URLEncoding.EncodeToString(append([]byte{0, 0, 0, 1}, []byte{0xff, 0xfe, 0xfd}...)),
+			expectedTs:    1,
+			expectedTime:  []byte(base64.URLEncoding.EncodeToString([]byte{0, 0, 0, 1})),
+			expectedSig:   []byte{0xff, 0xfe, 0xfd},
+			expectedError: nil,
+		},
+		{
+			name:          "Token with Leading and Trailing Whitespace",
+			input:         " " + base64.URLEncoding.EncodeToString(append([]byte{0, 0, 0, 1}, []byte("sig")...)) + " ",
+			expectedTs:    1,
+			expectedTime:  []byte{0, 0, 0, 1},
+			expectedSig:   []byte("sig"),
+			expectedError: nil,
+		},
+		{
+			name:          "Token with Mixed Case Sensitivity",
+			input:         base64.URLEncoding.EncodeToString(append([]byte{0, 0, 0, 1}, []byte("SiG")...)),
+			expectedTs:    1,
+			expectedTime:  []byte{0, 0, 0, 1},
+			expectedSig:   []byte("SiG"),
+			expectedError: nil,
+		},
+		{
+			name:          "Token with Padding Characters",
+			input:         base64.URLEncoding.EncodeToString(append([]byte{0, 0, 0, 1}, []byte("sig")...)),
+			expectedTs:    1,
+			expectedTime:  []byte{0, 0, 0, 1},
+			expectedSig:   []byte("sig"),
+			expectedError: nil,
+		},
+		{
+			name:          "Token with Embedded Null Bytes",
+			input:         base64.URLEncoding.EncodeToString(append([]byte{0, 0, 0, 1}, []byte{0, 0, 0}...)),
+			expectedTs:    1,
+			expectedTime:  []byte{0, 0, 0, 1},
+			expectedSig:   []byte{0, 0, 0},
+			expectedError: nil,
+		},
+	}
+
+	for _, tt := range tests {
+		t.Run(tt.name, func(t *testing.T) {
+			ts, timeBuf, sig, err := ParseTokenString(strings.TrimSpace(tt.input))
+
+			assert.Equal(t, tt.expectedTs, ts)
+			assert.Equal(t, tt.expectedTime, timeBuf)
+			assert.Equal(t, tt.expectedSig, sig)
+			if tt.expectedError != nil {
+				assert.Error(t, err)
+				assert.Equal(t, tt.expectedError.Error(), err.Error())
+			} else {
+				assert.NoError(t, err)
+			}
+		})
+	}
+}
+
 func TestDecodeJwt(t *testing.T) {
 	config.InitConfig()
 	InitJwt()
@@ -1116,194 +1670,11 @@
 				"extra":  "value",
 			},
 			expectedError: nil,
-=======
-func TestPubKeyContextSuperAdmin(t *testing.T) {
-
-	config.InitConfig()
-	InitJwt()
-
-	privKey, err := btcec.NewPrivateKey()
-	assert.NoError(t, err)
-	expectedPubKeyHex := hex.EncodeToString(privKey.PubKey().SerializeCompressed())
-
-	config.SuperAdmins = []string{expectedPubKeyHex}
-	config.AdminDevFreePass = "freepass"
-	originalSuperAdmins := config.SuperAdmins
-	originalAdminDevFreePass := config.AdminDevFreePass
-
-	createValidJWT := func(pubkey string, expireHours int) string {
-		claims := map[string]interface{}{
-			"pubkey": pubkey,
-			"exp":    time.Now().Add(time.Hour * time.Duration(expireHours)).Unix(),
-		}
-		_, tokenString, _ := TokenAuth.Encode(claims)
-		return tokenString
-	}
-
-	createValidTribeToken := func(_ string) string {
-		timeBuf := make([]byte, 4)
-		binary.BigEndian.PutUint32(timeBuf, uint32(time.Now().Unix()))
-		msg := append(signedMsgPrefix, timeBuf...)
-		digest := chainhash.DoubleHashB(msg)
-		sig, err := btcecdsa.SignCompact(privKey, digest, true)
-		assert.NoError(t, err)
-		token := append(timeBuf, sig...)
-		return base64.URLEncoding.EncodeToString(token)
-	}
-
-	tests := []struct {
-		name           string
-		setupToken     func(r *http.Request)
-		setupConfig    func()
-		expectedStatus int
-		expectNextCall bool
-	}{
-		{
-			name: "Valid JWT Token with Super Admin Privileges",
-			setupToken: func(r *http.Request) {
-				r.Header.Set("x-jwt", createValidJWT(expectedPubKeyHex, 24))
-			},
-			setupConfig: func() {
-				config.SuperAdmins = []string{expectedPubKeyHex}
-			},
-			expectedStatus: http.StatusOK,
-			expectNextCall: true,
-		},
-		{
-			name: "Valid Tribe UUID Token with Super Admin Privileges",
-			setupToken: func(r *http.Request) {
-				r.Header.Set("x-jwt", createValidTribeToken(expectedPubKeyHex))
-			},
-			setupConfig: func() {
-				config.SuperAdmins = []string{expectedPubKeyHex}
-			},
-			expectedStatus: http.StatusOK,
-			expectNextCall: true,
-		},
-		{
-			name:           "Empty Token in Request",
-			setupToken:     func(r *http.Request) {},
-			setupConfig:    func() {},
-			expectedStatus: http.StatusUnauthorized,
-			expectNextCall: false,
-		},
-		{
-			name: "Expired JWT Token",
-			setupToken: func(r *http.Request) {
-				r.Header.Set("x-jwt", createValidJWT(expectedPubKeyHex, -1))
-			},
-			setupConfig:    func() {},
-			expectedStatus: http.StatusUnauthorized,
-			expectNextCall: false,
-		},
-		{
-			name: "Invalid JWT Token Format",
-			setupToken: func(r *http.Request) {
-				r.Header.Set("x-jwt", "invalid.jwt.token")
-			},
-			setupConfig:    func() {},
-			expectedStatus: http.StatusUnauthorized,
-			expectNextCall: false,
-		},
-		{
-			name: "Invalid Tribe UUID Token",
-			setupToken: func(r *http.Request) {
-				r.Header.Set("x-jwt", "invalid-tribe-token")
-			},
-			setupConfig:    func() {},
-			expectedStatus: http.StatusUnauthorized,
-			expectNextCall: false,
-		},
-		{
-			name: "JWT Token with Non-Super Admin Pubkey",
-			setupToken: func(r *http.Request) {
-				r.Header.Set("x-jwt", createValidJWT("non-admin-pubkey", 24))
-			},
-			setupConfig: func() {
-				config.SuperAdmins = []string{expectedPubKeyHex}
-				config.AdminDevFreePass = ""
-				config.AdminStrings = "non-empty"
-			},
-			expectedStatus: http.StatusUnauthorized,
-			expectNextCall: false,
-		},
-		{
-			name: "Tribe UUID Token with Non-Super Admin Pubkey",
-			setupToken: func(r *http.Request) {
-				r.Header.Set("x-jwt", "non.admin.tribe.uuid")
-			},
-			setupConfig: func() {
-				config.SuperAdmins = []string{expectedPubKeyHex}
-				config.AdminDevFreePass = ""
-				config.AdminStrings = "non-empty"
-			},
-			expectedStatus: http.StatusUnauthorized,
-			expectNextCall: false,
-		},
-		{
-			name: "Token in Both Query and Header",
-			setupToken: func(r *http.Request) {
-				r.URL.RawQuery = "token=" + createValidJWT(expectedPubKeyHex, 24)
-			},
-			setupConfig: func() {
-				config.SuperAdmins = []string{expectedPubKeyHex}
-			},
-			expectedStatus: http.StatusOK,
-			expectNextCall: true,
-		},
-		{
-			name: "Free Pass Configuration",
-			setupToken: func(r *http.Request) {
-				r.Header.Set("x-jwt", createValidJWT("any-pubkey", 24))
-			},
-			setupConfig: func() {
-				config.SuperAdmins = []string{config.AdminDevFreePass}
-			},
-			expectedStatus: http.StatusOK,
-			expectNextCall: true,
-		},
-		{
-			name: "Malformed Token in Header",
-			setupToken: func(r *http.Request) {
-				r.Header.Set("x-jwt", "malformed token")
-			},
-			setupConfig:    func() {},
-			expectedStatus: http.StatusUnauthorized,
-			expectNextCall: false,
-		},
-		{
-			name: "Token with Special Characters",
-			setupToken: func(r *http.Request) {
-				r.Header.Set("x-jwt", "special!@#token")
-			},
-			setupConfig:    func() {},
-			expectedStatus: http.StatusUnauthorized,
-			expectNextCall: false,
-		},
-		{
-			name: "Token with Whitespace",
-			setupToken: func(r *http.Request) {
-				r.Header.Set("x-jwt", " "+createValidJWT(expectedPubKeyHex, 24)+" ")
-			},
-			setupConfig:    func() {},
-			expectedStatus: http.StatusUnauthorized,
-			expectNextCall: false,
-		},
-		{
-			name: "Case Sensitivity in Token",
-			setupToken: func(r *http.Request) {
-				r.Header.Set("x-jwt", strings.ToUpper(createValidJWT(expectedPubKeyHex, 24)))
-			},
-			setupConfig:    func() {},
-			expectedStatus: http.StatusUnauthorized,
-			expectNextCall: false,
->>>>>>> 9e53e3a3
 		},
 	}
 
 	for _, tt := range tests {
 		t.Run(tt.name, func(t *testing.T) {
-<<<<<<< HEAD
 			claims, err := DecodeJwt(tt.token)
 
 			if tt.expectedError != nil {
@@ -1339,374 +1710,4 @@
 			assert.Equal(t, "testpubkey", claims["pubkey"])
 		}
 	})
-=======
-
-			config.SuperAdmins = originalSuperAdmins
-			config.AdminDevFreePass = originalAdminDevFreePass
-
-			if tt.setupConfig != nil {
-				tt.setupConfig()
-			}
-
-			nextCalled := false
-			next := http.HandlerFunc(func(w http.ResponseWriter, r *http.Request) {
-				nextCalled = true
-				w.WriteHeader(http.StatusOK)
-			})
-
-			req := httptest.NewRequest(http.MethodGet, "/", nil)
-			tt.setupToken(req)
-
-			rr := httptest.NewRecorder()
-
-			handler := PubKeyContextSuperAdmin(next)
-			handler.ServeHTTP(rr, req)
-
-			assert.Equal(t, tt.expectedStatus, rr.Code)
-			assert.Equal(t, tt.expectNextCall, nextCalled)
-		})
-	}
-
-	t.Run("Null Request Object", func(t *testing.T) {
-		nextCalled := false
-		next := http.HandlerFunc(func(w http.ResponseWriter, r *http.Request) {
-			nextCalled = true
-			w.WriteHeader(http.StatusOK)
-		})
-
-		handler := PubKeyContextSuperAdmin(next)
-		rr := httptest.NewRecorder()
-		handler.ServeHTTP(rr, nil)
-
-		assert.Equal(t, http.StatusUnauthorized, rr.Code)
-		assert.False(t, nextCalled)
-	})
-
-	t.Run("Large Number of Requests", func(t *testing.T) {
-		nextCalled := 0
-		next := http.HandlerFunc(func(w http.ResponseWriter, r *http.Request) {
-			nextCalled++
-			w.WriteHeader(http.StatusOK)
-		})
-
-		for i := 0; i < 1000; i++ {
-			req := httptest.NewRequest(http.MethodGet, "/", nil)
-			if i%2 == 0 {
-				req.Header.Set("x-jwt", createValidJWT(expectedPubKeyHex, 24))
-			} else {
-				req.Header.Set("x-jwt", createValidJWT("non-admin-pubkey", 24))
-			}
-
-			rr := httptest.NewRecorder()
-			handler := PubKeyContextSuperAdmin(next)
-			handler.ServeHTTP(rr, req)
-
-			if i%2 == 0 {
-				assert.Equal(t, http.StatusOK, rr.Code)
-			} else {
-				assert.Equal(t, http.StatusUnauthorized, rr.Code)
-			}
-		}
-
-		assert.Equal(t, 500, nextCalled)
-	})
-
-}
-
-func TestCypressContexts(t *testing.T) {
-	tests := []struct {
-		name             string
-		isFreePass       bool
-		contextKey       interface{}
-		expectedStatus   int
-		expectNextCalled bool
-	}{
-		{
-			name:             "Free Pass Allowed",
-			isFreePass:       true,
-			contextKey:       "",
-			expectedStatus:   http.StatusOK,
-			expectNextCalled: true,
-		},
-		{
-			name:             "Free Pass Disabled",
-			isFreePass:       false,
-			contextKey:       "",
-			expectedStatus:   http.StatusUnauthorized,
-			expectNextCalled: false,
-		},
-		{
-			name:             "Empty Context Key",
-			isFreePass:       true,
-			contextKey:       "",
-			expectedStatus:   http.StatusOK,
-			expectNextCalled: true,
-		},
-		{
-			name:             "Multiple Requests with Free Pass",
-			isFreePass:       true,
-			contextKey:       "",
-			expectedStatus:   http.StatusOK,
-			expectNextCalled: true,
-		},
-		{
-			name:             "Multiple Requests without Free Pass",
-			isFreePass:       false,
-			contextKey:       "",
-			expectedStatus:   http.StatusUnauthorized,
-			expectNextCalled: false,
-		},
-		{
-			name:             "Invalid Context Key Type",
-			isFreePass:       true,
-			contextKey:       12345,
-			expectedStatus:   http.StatusOK,
-			expectNextCalled: true,
-		},
-		{
-			name:             "Empty Request with Free Pass",
-			isFreePass:       true,
-			contextKey:       "",
-			expectedStatus:   http.StatusOK,
-			expectNextCalled: true,
-		},
-		{
-			name:             "Empty Request without Free Pass",
-			isFreePass:       false,
-			contextKey:       "",
-			expectedStatus:   http.StatusUnauthorized,
-			expectNextCalled: false,
-		},
-		{
-			name:             "Null Context with Free Pass",
-			isFreePass:       true,
-			contextKey:       "",
-			expectedStatus:   http.StatusOK,
-			expectNextCalled: true,
-		},
-		{
-			name:             "Nil Request Context",
-			isFreePass:       true,
-			contextKey:       "testKey",
-			expectedStatus:   http.StatusOK,
-			expectNextCalled: true,
-		},
-		{
-			name:             "Null Context without Free Pass",
-			isFreePass:       false,
-			contextKey:       "",
-			expectedStatus:   http.StatusUnauthorized,
-			expectNextCalled: false,
-		},
-	}
-
-	for _, tt := range tests {
-		t.Run(tt.name, func(t *testing.T) {
-
-			config.AdminStrings = ""
-			if !tt.isFreePass {
-				config.AdminStrings = "non-empty"
-			}
-
-			nextCalled := false
-			next := http.HandlerFunc(func(w http.ResponseWriter, r *http.Request) {
-				nextCalled = true
-				w.WriteHeader(http.StatusOK)
-			})
-
-			req := httptest.NewRequest(http.MethodGet, "/", nil)
-			rr := httptest.NewRecorder()
-
-			handler := CypressContext(next)
-			handler.ServeHTTP(rr, req)
-
-			assert.Equal(t, tt.expectedStatus, rr.Code)
-			assert.Equal(t, tt.expectNextCalled, nextCalled)
-
-			if !tt.expectNextCalled {
-				assert.Equal(t, http.StatusText(http.StatusUnauthorized)+"\n", rr.Body.String())
-			}
-		})
-	}
-
-	t.Run("Null Request Object", func(t *testing.T) {
-		config.AdminStrings = "non-empty"
-
-		nextCalled := false
-		next := http.HandlerFunc(func(w http.ResponseWriter, r *http.Request) {
-			nextCalled = true
-			w.WriteHeader(http.StatusOK)
-		})
-
-		handler := CypressContext(next)
-		rr := httptest.NewRecorder()
-		handler.ServeHTTP(rr, nil)
-
-		assert.Equal(t, http.StatusUnauthorized, rr.Code)
-		assert.False(t, nextCalled)
-		assert.Equal(t, http.StatusText(http.StatusUnauthorized)+"\n", rr.Body.String())
-	})
-
-	t.Run("Large Number of Requests", func(t *testing.T) {
-		config.AdminStrings = ""
-
-		nextCalled := 0
-		next := http.HandlerFunc(func(w http.ResponseWriter, r *http.Request) {
-			nextCalled++
-			w.WriteHeader(http.StatusOK)
-		})
-
-		for i := 0; i < 1000; i++ {
-			req := httptest.NewRequest(http.MethodGet, "/", nil)
-			rr := httptest.NewRecorder()
-
-			handler := CypressContext(next)
-			handler.ServeHTTP(rr, req)
-
-			assert.Equal(t, http.StatusOK, rr.Code)
-		}
-
-		assert.Equal(t, 1000, nextCalled)
-	})
-}
-
-func TestParseTokenString(t *testing.T) {
-	tests := []struct {
-		name          string
-		input         string
-		expectedTs    uint32
-		expectedTime  []byte
-		expectedSig   []byte
-		expectedError error
-	}{
-		{
-			name:          "Valid Token Without Prefix",
-			input:         base64.URLEncoding.EncodeToString(append([]byte{0, 0, 0, 1}, []byte("sig")...)),
-			expectedTs:    1,
-			expectedTime:  []byte{0, 0, 0, 1},
-			expectedSig:   []byte("sig"),
-			expectedError: nil,
-		},
-		{
-			name:          "Valid Token With Prefix",
-			input:         "." + base64.URLEncoding.EncodeToString(append([]byte{0, 0, 0, 1}, []byte("sig")...)),
-			expectedTs:    1,
-			expectedTime:  []byte(base64.URLEncoding.EncodeToString([]byte{0, 0, 0, 1})),
-			expectedSig:   []byte("sig"),
-			expectedError: nil,
-		},
-		{
-			name:          "Minimum Length Token",
-			input:         base64.URLEncoding.EncodeToString(append([]byte{0, 0, 0, 1}, []byte("s")...)),
-			expectedTs:    1,
-			expectedTime:  []byte{0, 0, 0, 1},
-			expectedSig:   []byte("s"),
-			expectedError: nil,
-		},
-		{
-			name:          "Token Just Below Minimum Length",
-			input:         base64.URLEncoding.EncodeToString([]byte{0, 0, 0, 1}),
-			expectedTs:    0,
-			expectedTime:  nil,
-			expectedSig:   nil,
-			expectedError: errors.New("invalid signature (too short)"),
-		},
-		{
-			name:          "Invalid Base64 String",
-			input:         "invalid_base64",
-			expectedTs:    0,
-			expectedTime:  nil,
-			expectedSig:   nil,
-			expectedError: base64.CorruptInputError(12),
-		},
-		{
-			name:          "Empty String",
-			input:         "",
-			expectedTs:    0,
-			expectedTime:  nil,
-			expectedSig:   nil,
-			expectedError: errors.New("invalid signature (too short)"),
-		},
-		{
-			name:          "Token with Invalid Characters",
-			input:         "!!invalid!!",
-			expectedTs:    0,
-			expectedTime:  nil,
-			expectedSig:   nil,
-			expectedError: base64.CorruptInputError(0),
-		},
-		{
-			name:          "Large Token",
-			input:         base64.URLEncoding.EncodeToString(append([]byte{0, 0, 0, 1}, make([]byte, 1000)...)),
-			expectedTs:    1,
-			expectedTime:  []byte{0, 0, 0, 1},
-			expectedSig:   make([]byte, 1000),
-			expectedError: nil,
-		},
-		{
-			name:          "Token with Special Characters",
-			input:         base64.URLEncoding.EncodeToString(append([]byte{0, 0, 0, 1}, []byte("!@#$%^&*()")...)),
-			expectedTs:    1,
-			expectedTime:  []byte{0, 0, 0, 1},
-			expectedSig:   []byte("!@#$%^&*()"),
-			expectedError: nil,
-		},
-		{
-			name:          "Token with Non-UTF8 Characters",
-			input:         "." + base64.URLEncoding.EncodeToString(append([]byte{0, 0, 0, 1}, []byte{0xff, 0xfe, 0xfd}...)),
-			expectedTs:    1,
-			expectedTime:  []byte(base64.URLEncoding.EncodeToString([]byte{0, 0, 0, 1})),
-			expectedSig:   []byte{0xff, 0xfe, 0xfd},
-			expectedError: nil,
-		},
-		{
-			name:          "Token with Leading and Trailing Whitespace",
-			input:         " " + base64.URLEncoding.EncodeToString(append([]byte{0, 0, 0, 1}, []byte("sig")...)) + " ",
-			expectedTs:    1,
-			expectedTime:  []byte{0, 0, 0, 1},
-			expectedSig:   []byte("sig"),
-			expectedError: nil,
-		},
-		{
-			name:          "Token with Mixed Case Sensitivity",
-			input:         base64.URLEncoding.EncodeToString(append([]byte{0, 0, 0, 1}, []byte("SiG")...)),
-			expectedTs:    1,
-			expectedTime:  []byte{0, 0, 0, 1},
-			expectedSig:   []byte("SiG"),
-			expectedError: nil,
-		},
-		{
-			name:          "Token with Padding Characters",
-			input:         base64.URLEncoding.EncodeToString(append([]byte{0, 0, 0, 1}, []byte("sig")...)),
-			expectedTs:    1,
-			expectedTime:  []byte{0, 0, 0, 1},
-			expectedSig:   []byte("sig"),
-			expectedError: nil,
-		},
-		{
-			name:          "Token with Embedded Null Bytes",
-			input:         base64.URLEncoding.EncodeToString(append([]byte{0, 0, 0, 1}, []byte{0, 0, 0}...)),
-			expectedTs:    1,
-			expectedTime:  []byte{0, 0, 0, 1},
-			expectedSig:   []byte{0, 0, 0},
-			expectedError: nil,
-		},
-	}
-
-	for _, tt := range tests {
-		t.Run(tt.name, func(t *testing.T) {
-			ts, timeBuf, sig, err := ParseTokenString(strings.TrimSpace(tt.input))
-
-			assert.Equal(t, tt.expectedTs, ts)
-			assert.Equal(t, tt.expectedTime, timeBuf)
-			assert.Equal(t, tt.expectedSig, sig)
-			if tt.expectedError != nil {
-				assert.Error(t, err)
-				assert.Equal(t, tt.expectedError.Error(), err.Error())
-			} else {
-				assert.NoError(t, err)
-			}
-		})
-	}
->>>>>>> 9e53e3a3
 }