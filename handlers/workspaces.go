--- conflicted
+++ resolved
@@ -825,7 +825,6 @@
 		return
 	}
 
-<<<<<<< HEAD
 	// Check if workspace exists
 	workpace := oh.db.GetWorkspaceByUuid(workspaceRepo.WorkspaceUuid)
 	if workpace.Uuid != workspaceRepo.WorkspaceUuid {
@@ -834,10 +833,7 @@
 		return
 	}
 
-	p, err := oh.db.CreateWorkspaceRepository(workspaceRepo)
-=======
 	p, err := oh.db.CreateOrEditWorkspaceRepository(workspaceRepo)
->>>>>>> b68e4942
 	if err != nil {
 		w.WriteHeader(http.StatusBadRequest)
 		return
@@ -863,13 +859,6 @@
 	json.NewEncoder(w).Encode(workspaceFeatures)
 }
 
-<<<<<<< HEAD
-// New method for getting features by workspace uuid
-
-func (oh *workspaceHandler) GetFeaturesByWorkspaceUuid(w http.ResponseWriter, r *http.Request) {
-	ctx := r.Context()
-	pubKeyFromAuth, _ := ctx.Value(auth.ContextKey).(string)
-=======
 func (oh *workspaceHandler) GetWorkspaceRepoByWorkspaceUuidAndRepoUuid(w http.ResponseWriter, r *http.Request) {
 	ctx := r.Context()
 	pubKeyFromAuth, _ := ctx.Value(auth.ContextKey).(string)
@@ -898,25 +887,33 @@
 	ctx := r.Context()
 	pubKeyFromAuth, _ := ctx.Value(auth.ContextKey).(string)
 
->>>>>>> b68e4942
-	if pubKeyFromAuth == "" {
-		fmt.Println("no pubkey from auth")
-		w.WriteHeader(http.StatusUnauthorized)
-		return
-	}
-
-<<<<<<< HEAD
+	if pubKeyFromAuth == "" {
+		fmt.Println("no pubkey from auth")
+		w.WriteHeader(http.StatusUnauthorized)
+		return
+	}
+
+	workspace_uuid := chi.URLParam(r, "workspace_uuid")
+	uuid := chi.URLParam(r, "uuid")
+
+	oh.db.DeleteWorkspaceRepository(workspace_uuid, uuid)
+
+	w.WriteHeader(http.StatusOK)
+}
+
+// New method for getting features by workspace uuid
+func (oh *workspaceHandler) GetFeaturesByWorkspaceUuid(w http.ResponseWriter, r *http.Request) {
+	ctx := r.Context()
+	pubKeyFromAuth, _ := ctx.Value(auth.ContextKey).(string)
+	if pubKeyFromAuth == "" {
+		fmt.Println("no pubkey from auth")
+		w.WriteHeader(http.StatusUnauthorized)
+		return
+	}
+
 	uuid := chi.URLParam(r, "workspace_uuid")
 	workspaceFeatures := oh.db.GetFeaturesByWorkspaceUuid(uuid, r)
 
 	w.WriteHeader(http.StatusOK)
 	json.NewEncoder(w).Encode(workspaceFeatures)
-=======
-	workspace_uuid := chi.URLParam(r, "workspace_uuid")
-	uuid := chi.URLParam(r, "uuid")
-
-	oh.db.DeleteWorkspaceRepository(workspace_uuid, uuid)
-
-	w.WriteHeader(http.StatusOK)
->>>>>>> b68e4942
 }