package handlers

import (
	"bytes"
	"context"
	"encoding/json"
	"errors"
	"fmt"
	"net/http"
	"net/http/httptest"
	"net/url"
	"testing"
	"time"

	"github.com/go-chi/chi"
	"github.com/google/uuid"
	"github.com/stakwork/sphinx-tribes/db"
	"github.com/stretchr/testify/assert"
)

type Chat struct {
	ID          string `json:"id"`
	WorkspaceID string `json:"workspaceId"`
	Title       string `json:"title"`
}

type ChatRes struct {
	Success bool        `json:"success"`
	Message string      `json:"message"`
	Data    interface{} `json:"data,omitempty"`
}

func TestUpdateChat(t *testing.T) {
	teardownSuite := SetupSuite(t)
	defer teardownSuite(t)

	chatHandler := NewChatHandler(&http.Client{}, db.TestDB)

	t.Run("should successfully update chat when valid data is provided", func(t *testing.T) {
		rr := httptest.NewRecorder()
		handler := http.HandlerFunc(chatHandler.UpdateChat)

		chat := &db.Chat{
			ID:          uuid.New().String(),
			WorkspaceID: uuid.New().String(),
			Title:       "Old Title",
		}
		db.TestDB.AddChat(chat)

		requestBody := map[string]string{
			"workspaceId": chat.WorkspaceID,
			"title":       "New Title",
		}
		bodyBytes, _ := json.Marshal(requestBody)

		rctx := chi.NewRouteContext()
		rctx.URLParams.Add("chat_id", chat.ID)
		req, err := http.NewRequestWithContext(
			context.WithValue(context.Background(), chi.RouteCtxKey, rctx),
			http.MethodPut,
			"/hivechat/"+chat.ID,
			bytes.NewReader(bodyBytes),
		)
		if err != nil {
			t.Fatal(err)
		}

		handler.ServeHTTP(rr, req)

		var response ChatResponse
		_ = json.Unmarshal(rr.Body.Bytes(), &response)
		assert.Equal(t, http.StatusOK, rr.Code)
		assert.True(t, response.Success)
		assert.Equal(t, "Chat updated successfully", response.Message)
		responseData, ok := response.Data.(map[string]interface{})
		assert.True(t, ok, "Response data should be a map")
		assert.Equal(t, chat.ID, responseData["id"])
		assert.Equal(t, "New Title", responseData["title"])
	})

	t.Run("should return bad request when chat_id is missing", func(t *testing.T) {
		rr := httptest.NewRecorder()
		handler := http.HandlerFunc(chatHandler.UpdateChat)

		rctx := chi.NewRouteContext()
		req, err := http.NewRequestWithContext(
			context.WithValue(context.Background(), chi.RouteCtxKey, rctx),
			http.MethodPut,
			"/hivechat/",
			nil,
		)
		if err != nil {
			t.Fatal(err)
		}

		handler.ServeHTTP(rr, req)

		var response ChatResponse
		_ = json.Unmarshal(rr.Body.Bytes(), &response)
		assert.Equal(t, http.StatusBadRequest, rr.Code)
		assert.False(t, response.Success)
		assert.Equal(t, "Chat ID is required", response.Message)
	})

	t.Run("should return bad request when request body is invalid", func(t *testing.T) {
		rr := httptest.NewRecorder()
		handler := http.HandlerFunc(chatHandler.UpdateChat)

		invalidJson := []byte(`{"title": "New Title"`)
		rctx := chi.NewRouteContext()
		rctx.URLParams.Add("chat_id", uuid.New().String())
		req, err := http.NewRequestWithContext(
			context.WithValue(context.Background(), chi.RouteCtxKey, rctx),
			http.MethodPut,
			"/hivechat/"+uuid.New().String(),
			bytes.NewReader(invalidJson),
		)
		if err != nil {
			t.Fatal(err)
		}

		handler.ServeHTTP(rr, req)

		var response ChatResponse
		_ = json.Unmarshal(rr.Body.Bytes(), &response)
		assert.Equal(t, http.StatusBadRequest, rr.Code)
		assert.False(t, response.Success)
		assert.Equal(t, "Invalid request body", response.Message)
	})

	t.Run("should return not found when chat doesn't exist", func(t *testing.T) {
		rr := httptest.NewRecorder()
		handler := http.HandlerFunc(chatHandler.UpdateChat)

		requestBody := map[string]string{
			"workspaceId": uuid.New().String(),
			"title":       "New Title",
		}
		bodyBytes, _ := json.Marshal(requestBody)

		rctx := chi.NewRouteContext()
		rctx.URLParams.Add("chat_id", uuid.New().String())
		req, err := http.NewRequestWithContext(
			context.WithValue(context.Background(), chi.RouteCtxKey, rctx),
			http.MethodPut,
			"/hivechat/"+uuid.New().String(),
			bytes.NewReader(bodyBytes),
		)
		if err != nil {
			t.Fatal(err)
		}

		handler.ServeHTTP(rr, req)

		var response ChatResponse
		_ = json.Unmarshal(rr.Body.Bytes(), &response)
		assert.Equal(t, http.StatusNotFound, rr.Code)
		assert.False(t, response.Success)
		assert.Equal(t, "Chat not found", response.Message)
	})
}

func TestCreateChat(t *testing.T) {
	teardownSuite := SetupSuite(t)
	defer teardownSuite(t)

	chatHandler := NewChatHandler(&http.Client{}, db.TestDB)

	t.Run("should successfully get chats when valid workspace_id is provided", func(t *testing.T) {

		db.DeleteAllChats()

		chats := []*db.Chat{
			{
				ID:          uuid.New().String(),
				WorkspaceID: "workspace1",
				Title:       "Chat 1",
			},
			{
				ID:          uuid.New().String(),
				WorkspaceID: "workspace1",
				Title:       "Chat 2",
			},
		}
		for _, chat := range chats {
			db.TestDB.AddChat(chat)
		}

		rr := httptest.NewRecorder()
		req, err := http.NewRequest(http.MethodGet, "/hivechat?workspace_id=workspace1", nil)
		assert.NoError(t, err)

		handler := http.HandlerFunc(chatHandler.GetChat)
		handler.ServeHTTP(rr, req)

		var response ChatResponse
		err = json.NewDecoder(rr.Body).Decode(&response)
		assert.NoError(t, err)

		assert.Equal(t, http.StatusOK, rr.Code)
		assert.True(t, response.Success)

		responseChats, ok := response.Data.([]interface{})
		assert.True(t, ok)
		assert.Equal(t, 2, len(responseChats))

		firstChat := responseChats[0].(map[string]interface{})
		assert.NotEmpty(t, firstChat["id"])
		assert.Equal(t, "workspace1", firstChat["workspaceId"])
		assert.Contains(t, []string{"Chat 1", "Chat 2"}, firstChat["title"])
	})

	t.Run("should return empty array when no chats exist for workspace", func(t *testing.T) {
		rr := httptest.NewRecorder()
		req, err := http.NewRequest(http.MethodGet, "/hivechat?workspace_id=nonexistent", nil)
		assert.NoError(t, err)

		handler := http.HandlerFunc(chatHandler.GetChat)
		handler.ServeHTTP(rr, req)

		var response ChatResponse
		err = json.NewDecoder(rr.Body).Decode(&response)
		assert.NoError(t, err)

		assert.Equal(t, http.StatusOK, rr.Code)
		assert.True(t, response.Success)

		responseChats, ok := response.Data.([]interface{})
		assert.True(t, ok)
		assert.Empty(t, responseChats)
	})

	t.Run("should return bad request when workspace_id is missing", func(t *testing.T) {
		rr := httptest.NewRecorder()
		req, err := http.NewRequest(http.MethodGet, "/hivechat", nil)
		assert.NoError(t, err)

		handler := http.HandlerFunc(chatHandler.GetChat)
		handler.ServeHTTP(rr, req)

		var response ChatResponse
		err = json.NewDecoder(rr.Body).Decode(&response)
		assert.NoError(t, err)

		assert.Equal(t, http.StatusBadRequest, rr.Code)
		assert.False(t, response.Success)
		assert.Equal(t, "workspace_id query parameter is required", response.Message)
	})

	t.Run("should return bad request when workspace_id is empty", func(t *testing.T) {
		rr := httptest.NewRecorder()
		req, err := http.NewRequest(http.MethodGet, "/hivechat?workspace_id=", nil)
		assert.NoError(t, err)

		handler := http.HandlerFunc(chatHandler.GetChat)
		handler.ServeHTTP(rr, req)

		var response ChatResponse
		err = json.NewDecoder(rr.Body).Decode(&response)
		assert.NoError(t, err)

		assert.Equal(t, http.StatusBadRequest, rr.Code)
		assert.False(t, response.Success)
		assert.Equal(t, "workspace_id query parameter is required", response.Message)
	})

	t.Run("should handle special characters in workspace_id", func(t *testing.T) {
		workspaceID := "workspace-123-special"
		chat := &db.Chat{
			ID:          uuid.New().String(),
			WorkspaceID: workspaceID,
			Title:       "Special Chat",
		}
		db.TestDB.AddChat(chat)

		rr := httptest.NewRecorder()
		req, err := http.NewRequest(http.MethodGet, fmt.Sprintf("/hivechat?workspace_id=%s", url.QueryEscape(workspaceID)), nil)
		assert.NoError(t, err)

		handler := http.HandlerFunc(chatHandler.GetChat)
		handler.ServeHTTP(rr, req)

		var response ChatResponse
		err = json.NewDecoder(rr.Body).Decode(&response)
		assert.NoError(t, err)

		assert.Equal(t, http.StatusOK, rr.Code)
		assert.True(t, response.Success)

		responseChats, ok := response.Data.([]interface{})
		assert.True(t, ok)
		assert.Equal(t, 1, len(responseChats))
	})

	t.Run("should handle large number of chats", func(t *testing.T) {
		workspaceID := "workspace-large"

		for i := 0; i < 100; i++ {
			chat := &db.Chat{
				ID:          uuid.New().String(),
				WorkspaceID: workspaceID,
				Title:       fmt.Sprintf("Chat %d", i),
			}
			db.TestDB.AddChat(chat)
		}

		rr := httptest.NewRecorder()
		req, err := http.NewRequest(http.MethodGet, fmt.Sprintf("/hivechat?workspace_id=%s", workspaceID), nil)
		assert.NoError(t, err)

		handler := http.HandlerFunc(chatHandler.GetChat)
		handler.ServeHTTP(rr, req)

		var response ChatResponse
		err = json.NewDecoder(rr.Body).Decode(&response)
		assert.NoError(t, err)

		assert.Equal(t, http.StatusOK, rr.Code)
		assert.True(t, response.Success)

		responseChats, ok := response.Data.([]interface{})
		assert.True(t, ok)
		assert.Equal(t, 100, len(responseChats))
	})
<<<<<<< HEAD
}

func TestProcessChatResponse(t *testing.T) {
	teardownSuite := SetupSuite(t)
	defer teardownSuite(t)

	handler := NewChatHandler(&http.Client{}, db.TestDB)

	tests := []struct {
		name           string
		input          string
		mockDBResponse *db.ChatMessage
		mockDBError    error
		mockWSResponse error
		expectedStatus int
		expectedBody   ChatResponse
	}{
		{
			name: "Valid Input",
			input: `{
  			"value": {
  				"chatId": "validChatId",
  				"messageId": "validMessageId",
  				"response": "This is a response",
  				"sourceWebsocketId": "validWebsocketId"
  			}
  		}`,
			mockDBResponse: &db.ChatMessage{
				ID:        "generatedID",
				ChatID:    "validChatId",
				Message:   "This is a response",
				Role:      "assistant",
				Timestamp: time.Now(),
				Status:    "sent",
				Source:    "agent",
			},
			mockDBError:    nil,
			mockWSResponse: nil,
			expectedStatus: http.StatusOK,
			expectedBody: ChatResponse{
				Success: true,
				Message: "Response processed successfully",
				Data: &db.ChatMessage{
					ID:        "generatedID",
					ChatID:    "validChatId",
					Message:   "This is a response",
					Role:      "assistant",
					Timestamp: time.Now(),
					Status:    "sent",
					Source:    "agent",
				},
			},
		},
		{
			name: "Empty ChatID",
			input: `{
  			"value": {
  				"chatId": "",
  				"messageId": "validMessageId",
  				"response": "This is a response",
  				"sourceWebsocketId": "validWebsocketId"
  			}
  		}`,
			expectedStatus: http.StatusBadRequest,
			expectedBody: ChatResponse{
				Success: false,
				Message: "ChatID is required for message creation",
			},
		},
		{
			name: "Empty Response",
			input: `{
  			"value": {
  				"chatId": "validChatId",
  				"messageId": "validMessageId",
  				"response": "",
  				"sourceWebsocketId": "validWebsocketId"
  			}
  		}`,
			mockDBResponse: &db.ChatMessage{
				ID:        "generatedID",
				ChatID:    "validChatId",
				Message:   "",
				Role:      "assistant",
				Timestamp: time.Now(),
				Status:    "sent",
				Source:    "agent",
			},
			mockDBError:    nil,
			mockWSResponse: nil,
			expectedStatus: http.StatusOK,
			expectedBody: ChatResponse{
				Success: true,
				Message: "Response processed successfully",
				Data: &db.ChatMessage{
					ID:        "generatedID",
					ChatID:    "validChatId",
					Message:   "",
					Role:      "assistant",
					Timestamp: time.Now(),
					Status:    "sent",
					Source:    "agent",
				},
			},
		},
		{
			name: "Invalid JSON Format",
			input: `{
  			"value": "invalidJson"
  		}`,
			expectedStatus: http.StatusBadRequest,
			expectedBody: ChatResponse{
				Success: false,
				Message: "Invalid request body",
			},
		},
		{
			name: "Database Error",
			input: `{
  			"value": {
  				"messageId": "validMessageId",
  				"response": "This is a response",
  				"sourceWebsocketId": "validWebsocketId"
  			}
  		}`,
			mockDBResponse: nil,
			mockDBError:    errors.New("database error"),
			expectedStatus: http.StatusBadRequest,
			expectedBody: ChatResponse{
				Success: false,
				Message: "ChatID is required for message creation",
			},
		},
		{
			name: "WebSocket Error",
			input: `{
  			"value": {
  				"chatId": "validChatId",
  				"messageId": "validMessageId",
  				"response": "This is a response",
  				"sourceWebsocketId": "validWebsocketId"
  			}
  		}`,
			mockDBResponse: &db.ChatMessage{
				ID:        "generatedID",
				ChatID:    "validChatId",
				Message:   "This is a response",
				Role:      "assistant",
				Timestamp: time.Now(),
				Status:    "sent",
				Source:    "agent",
			},
			mockDBError:    nil,
			mockWSResponse: errors.New("websocket error"),
			expectedStatus: http.StatusOK,
			expectedBody: ChatResponse{
				Success: true,
				Message: "Response processed successfully",
				Data: &db.ChatMessage{
					ID:        "generatedID",
					ChatID:    "validChatId",
					Message:   "This is a response",
					Role:      "assistant",
					Timestamp: time.Now(),
					Status:    "sent",
					Source:    "agent",
				},
			},
		},
		{
			name: "Missing SourceWebsocketID",
			input: `{
  			"value": {
  				"chatId": "validChatId",
  				"messageId": "validMessageId",
  				"response": "This is a response"
  			}
  		}`,
			mockDBResponse: &db.ChatMessage{
				ID:        "generatedID",
				ChatID:    "validChatId",
				Message:   "This is a response",
				Role:      "assistant",
				Timestamp: time.Now(),
				Status:    "sent",
				Source:    "agent",
			},
			mockDBError:    nil,
			mockWSResponse: nil,
			expectedStatus: http.StatusOK,
			expectedBody: ChatResponse{
				Success: true,
				Message: "Response processed successfully",
				Data: &db.ChatMessage{
					ID:        "generatedID",
					ChatID:    "validChatId",
					Message:   "This is a response",
					Role:      "assistant",
					Timestamp: time.Now(),
					Status:    "sent",
					Source:    "agent",
				},
			},
		},
		{
			name: "All Fields Empty",
			input: `{
  			"value": {
  				"chatId": "",
  				"messageId": "",
  				"response": "",
  				"sourceWebsocketId": ""
  			}
  		}`,
			expectedStatus: http.StatusBadRequest,
			expectedBody: ChatResponse{
				Success: false,
				Message: "ChatID is required for message creation",
			},
		},
		{
			name: "Missing MessageID",
			input: `{
  			"value": {
  				"chatId": "validChatId",
  				"response": "This is a response",
  				"sourceWebsocketId": "validWebsocketId"
  			}
  		}`,
			mockDBResponse: &db.ChatMessage{
				ID:        "generatedID",
				ChatID:    "validChatId",
				Message:   "This is a response",
				Role:      "assistant",
				Timestamp: time.Now(),
				Status:    "sent",
				Source:    "agent",
			},
			mockDBError:    nil,
			mockWSResponse: nil,
			expectedStatus: http.StatusOK,
			expectedBody: ChatResponse{
				Success: true,
				Message: "Response processed successfully",
				Data: &db.ChatMessage{
					ID:        "generatedID",
					ChatID:    "validChatId",
					Message:   "This is a response",
					Role:      "assistant",
					Timestamp: time.Now(),
					Status:    "sent",
					Source:    "agent",
				},
			},
		},
		{
			name: "Invalid request body",
			input: `{
  			"value": {
  				"chatId": 1,
  				"messageId": "validMessageId",
  				"response": "This is a response",
  				"sourceWebsocketId": "validWebsocketId"
  			}
  		}`,
			expectedStatus: http.StatusBadRequest,
			expectedBody: ChatResponse{
				Success: false,
				Message: "Invalid request body",
			},
		},
	}

	for _, tt := range tests {
		t.Run(tt.name, func(t *testing.T) {
			req := httptest.NewRequest(http.MethodPost, "/response", bytes.NewBufferString(tt.input))
			w := httptest.NewRecorder()

			handler.ProcessChatResponse(w, req)

			resp := w.Result()
			defer resp.Body.Close()

			assert.Equal(t, tt.expectedStatus, resp.StatusCode)

			var responseBody ChatRes
			err := json.NewDecoder(resp.Body).Decode(&responseBody)
			assert.NoError(t, err)
			assert.Equal(t, tt.expectedBody.Success, responseBody.Success)
			assert.Equal(t, tt.expectedBody.Message, responseBody.Message)

			if tt.expectedBody.Data != nil {
				assert.NotNil(t, responseBody.Data)
				actualDataMap, ok := responseBody.Data.(map[string]interface{})
				assert.True(t, ok, "Response Data should be a map[string]interface{}")

				actualChatID, ok := actualDataMap["chatId"].(string)
				assert.True(t, ok, "ChatID in response should be a string")
				actualMessage, ok := actualDataMap["message"].(string)
				assert.True(t, ok, "Message in response should be a string")

				expectedData := tt.expectedBody.Data.(*db.ChatMessage)

				// Compare ChatID and Message
				assert.Equal(t, expectedData.ChatID, actualChatID)
				assert.Equal(t, expectedData.Message, actualMessage)
			} else {
				assert.Nil(t, responseBody.Data)
			}
		})
	}
=======

	t.Run("should successfully create chat when valid data is provided", func(t *testing.T) {
		rr := httptest.NewRecorder()
		handler := http.HandlerFunc(chatHandler.CreateChat)

		requestBody := map[string]string{
			"workspaceId": "workspace123",
			"title":       "Test Chat",
		}
		bodyBytes, _ := json.Marshal(requestBody)

		req, err := http.NewRequest(
			http.MethodPost,
			"/hivechat",
			bytes.NewReader(bodyBytes),
		)
		if err != nil {
			t.Fatal(err)
		}

		handler.ServeHTTP(rr, req)

		var response ChatResponse
		_ = json.Unmarshal(rr.Body.Bytes(), &response)
		assert.Equal(t, http.StatusOK, rr.Code)
		assert.True(t, response.Success)
		assert.Equal(t, "Chat created successfully", response.Message)

		responseData, ok := response.Data.(map[string]interface{})
		assert.True(t, ok, "Response data should be a map")
		assert.NotEmpty(t, responseData["id"])
		assert.Equal(t, "workspace123", responseData["workspaceId"])
		assert.Equal(t, "Test Chat", responseData["title"])
	})

	t.Run("should return bad request when request body is invalid", func(t *testing.T) {
		rr := httptest.NewRecorder()
		handler := http.HandlerFunc(chatHandler.CreateChat)

		invalidJson := []byte(`{"title": "Test Chat"`)
		req, err := http.NewRequest(
			http.MethodPost,
			"/hivechat",
			bytes.NewReader(invalidJson),
		)
		if err != nil {
			t.Fatal(err)
		}

		handler.ServeHTTP(rr, req)

		var response ChatResponse
		_ = json.Unmarshal(rr.Body.Bytes(), &response)
		assert.Equal(t, http.StatusBadRequest, rr.Code)
		assert.False(t, response.Success)
		assert.Equal(t, "Invalid request body", response.Message)
	})

	t.Run("should return bad request when required field workspaceId is missing", func(t *testing.T) {
		rr := httptest.NewRecorder()
		handler := http.HandlerFunc(chatHandler.CreateChat)

		requestBody := map[string]string{
			"title": "Test Chat",
		}
		bodyBytes, _ := json.Marshal(requestBody)

		req, err := http.NewRequest(
			http.MethodPost,
			"/hivechat",
			bytes.NewReader(bodyBytes),
		)
		if err != nil {
			t.Fatal(err)
		}

		handler.ServeHTTP(rr, req)

		var response ChatResponse
		_ = json.Unmarshal(rr.Body.Bytes(), &response)
		assert.Equal(t, http.StatusBadRequest, rr.Code)
		assert.False(t, response.Success)
		assert.Equal(t, "Invalid request body", response.Message)
	})

	t.Run("should return bad request when required field title is missing", func(t *testing.T) {
		rr := httptest.NewRecorder()
		handler := http.HandlerFunc(chatHandler.CreateChat)

		requestBody := map[string]string{
			"workspaceId": "workspace123",
		}
		bodyBytes, _ := json.Marshal(requestBody)

		req, err := http.NewRequest(
			http.MethodPost,
			"/hivechat",
			bytes.NewReader(bodyBytes),
		)
		if err != nil {
			t.Fatal(err)
		}

		handler.ServeHTTP(rr, req)

		var response ChatResponse
		_ = json.Unmarshal(rr.Body.Bytes(), &response)
		assert.Equal(t, http.StatusBadRequest, rr.Code)
		assert.False(t, response.Success)
		assert.Equal(t, "Invalid request body", response.Message)
	})

	t.Run("should handle empty strings in required fields", func(t *testing.T) {
		rr := httptest.NewRecorder()
		handler := http.HandlerFunc(chatHandler.CreateChat)

		requestBody := map[string]string{
			"workspaceId": "",
			"title":       "",
		}
		bodyBytes, _ := json.Marshal(requestBody)

		req, err := http.NewRequest(
			http.MethodPost,
			"/hivechat",
			bytes.NewReader(bodyBytes),
		)
		if err != nil {
			t.Fatal(err)
		}

		handler.ServeHTTP(rr, req)

		var response ChatResponse
		_ = json.Unmarshal(rr.Body.Bytes(), &response)
		assert.Equal(t, http.StatusBadRequest, rr.Code)
		assert.False(t, response.Success)
		assert.Equal(t, "Invalid request body", response.Message)
	})

	t.Run("should return bad request when non-string title is provided", func(t *testing.T) {
		rr := httptest.NewRecorder()
		handler := http.HandlerFunc(chatHandler.CreateChat)

		rawJSON := []byte(`{
			"workspaceId": "workspace123",
			"title": 12345
		}`)

		req, err := http.NewRequest(
			http.MethodPost,
			"/hivechat",
			bytes.NewReader(rawJSON),
		)
		if err != nil {
			t.Fatal(err)
		}

		handler.ServeHTTP(rr, req)

		var response ChatResponse
		_ = json.Unmarshal(rr.Body.Bytes(), &response)
		assert.Equal(t, http.StatusBadRequest, rr.Code)
		assert.False(t, response.Success)
		assert.Equal(t, "Invalid request body", response.Message)
	})

	t.Run("should return bad request when non-string workspaceId is provided", func(t *testing.T) {
		rr := httptest.NewRecorder()
		handler := http.HandlerFunc(chatHandler.CreateChat)

		rawJSON := []byte(`{
			"workspaceId": 12345,
			"title": "Test Chat"
		}`)

		req, err := http.NewRequest(
			http.MethodPost,
			"/hivechat",
			bytes.NewReader(rawJSON),
		)
		if err != nil {
			t.Fatal(err)
		}

		handler.ServeHTTP(rr, req)

		var response ChatResponse
		_ = json.Unmarshal(rr.Body.Bytes(), &response)
		assert.Equal(t, http.StatusBadRequest, rr.Code)
		assert.False(t, response.Success)
		assert.Equal(t, "Invalid request body", response.Message)
	})
>>>>>>> 61212bad
}<|MERGE_RESOLUTION|>--- conflicted
+++ resolved
@@ -322,7 +322,199 @@
 		assert.True(t, ok)
 		assert.Equal(t, 100, len(responseChats))
 	})
-<<<<<<< HEAD
+
+	t.Run("should successfully create chat when valid data is provided", func(t *testing.T) {
+		rr := httptest.NewRecorder()
+		handler := http.HandlerFunc(chatHandler.CreateChat)
+
+		requestBody := map[string]string{
+			"workspaceId": "workspace123",
+			"title":       "Test Chat",
+		}
+		bodyBytes, _ := json.Marshal(requestBody)
+
+		req, err := http.NewRequest(
+			http.MethodPost,
+			"/hivechat",
+			bytes.NewReader(bodyBytes),
+		)
+		if err != nil {
+			t.Fatal(err)
+		}
+
+		handler.ServeHTTP(rr, req)
+
+		var response ChatResponse
+		_ = json.Unmarshal(rr.Body.Bytes(), &response)
+		assert.Equal(t, http.StatusOK, rr.Code)
+		assert.True(t, response.Success)
+		assert.Equal(t, "Chat created successfully", response.Message)
+
+		responseData, ok := response.Data.(map[string]interface{})
+		assert.True(t, ok, "Response data should be a map")
+		assert.NotEmpty(t, responseData["id"])
+		assert.Equal(t, "workspace123", responseData["workspaceId"])
+		assert.Equal(t, "Test Chat", responseData["title"])
+	})
+
+	t.Run("should return bad request when request body is invalid", func(t *testing.T) {
+		rr := httptest.NewRecorder()
+		handler := http.HandlerFunc(chatHandler.CreateChat)
+
+		invalidJson := []byte(`{"title": "Test Chat"`)
+		req, err := http.NewRequest(
+			http.MethodPost,
+			"/hivechat",
+			bytes.NewReader(invalidJson),
+		)
+		if err != nil {
+			t.Fatal(err)
+		}
+
+		handler.ServeHTTP(rr, req)
+
+		var response ChatResponse
+		_ = json.Unmarshal(rr.Body.Bytes(), &response)
+		assert.Equal(t, http.StatusBadRequest, rr.Code)
+		assert.False(t, response.Success)
+		assert.Equal(t, "Invalid request body", response.Message)
+	})
+
+	t.Run("should return bad request when required field workspaceId is missing", func(t *testing.T) {
+		rr := httptest.NewRecorder()
+		handler := http.HandlerFunc(chatHandler.CreateChat)
+
+		requestBody := map[string]string{
+			"title": "Test Chat",
+		}
+		bodyBytes, _ := json.Marshal(requestBody)
+
+		req, err := http.NewRequest(
+			http.MethodPost,
+			"/hivechat",
+			bytes.NewReader(bodyBytes),
+		)
+		if err != nil {
+			t.Fatal(err)
+		}
+
+		handler.ServeHTTP(rr, req)
+
+		var response ChatResponse
+		_ = json.Unmarshal(rr.Body.Bytes(), &response)
+		assert.Equal(t, http.StatusBadRequest, rr.Code)
+		assert.False(t, response.Success)
+		assert.Equal(t, "Invalid request body", response.Message)
+	})
+
+	t.Run("should return bad request when required field title is missing", func(t *testing.T) {
+		rr := httptest.NewRecorder()
+		handler := http.HandlerFunc(chatHandler.CreateChat)
+
+		requestBody := map[string]string{
+			"workspaceId": "workspace123",
+		}
+		bodyBytes, _ := json.Marshal(requestBody)
+
+		req, err := http.NewRequest(
+			http.MethodPost,
+			"/hivechat",
+			bytes.NewReader(bodyBytes),
+		)
+		if err != nil {
+			t.Fatal(err)
+		}
+
+		handler.ServeHTTP(rr, req)
+
+		var response ChatResponse
+		_ = json.Unmarshal(rr.Body.Bytes(), &response)
+		assert.Equal(t, http.StatusBadRequest, rr.Code)
+		assert.False(t, response.Success)
+		assert.Equal(t, "Invalid request body", response.Message)
+	})
+
+	t.Run("should handle empty strings in required fields", func(t *testing.T) {
+		rr := httptest.NewRecorder()
+		handler := http.HandlerFunc(chatHandler.CreateChat)
+
+		requestBody := map[string]string{
+			"workspaceId": "",
+			"title":       "",
+		}
+		bodyBytes, _ := json.Marshal(requestBody)
+
+		req, err := http.NewRequest(
+			http.MethodPost,
+			"/hivechat",
+			bytes.NewReader(bodyBytes),
+		)
+		if err != nil {
+			t.Fatal(err)
+		}
+
+		handler.ServeHTTP(rr, req)
+
+		var response ChatResponse
+		_ = json.Unmarshal(rr.Body.Bytes(), &response)
+		assert.Equal(t, http.StatusBadRequest, rr.Code)
+		assert.False(t, response.Success)
+		assert.Equal(t, "Invalid request body", response.Message)
+	})
+
+	t.Run("should return bad request when non-string title is provided", func(t *testing.T) {
+		rr := httptest.NewRecorder()
+		handler := http.HandlerFunc(chatHandler.CreateChat)
+
+		rawJSON := []byte(`{
+			"workspaceId": "workspace123",
+			"title": 12345
+		}`)
+
+		req, err := http.NewRequest(
+			http.MethodPost,
+			"/hivechat",
+			bytes.NewReader(rawJSON),
+		)
+		if err != nil {
+			t.Fatal(err)
+		}
+
+		handler.ServeHTTP(rr, req)
+
+		var response ChatResponse
+		_ = json.Unmarshal(rr.Body.Bytes(), &response)
+		assert.Equal(t, http.StatusBadRequest, rr.Code)
+		assert.False(t, response.Success)
+		assert.Equal(t, "Invalid request body", response.Message)
+	})
+
+	t.Run("should return bad request when non-string workspaceId is provided", func(t *testing.T) {
+		rr := httptest.NewRecorder()
+		handler := http.HandlerFunc(chatHandler.CreateChat)
+
+		rawJSON := []byte(`{
+			"workspaceId": 12345,
+			"title": "Test Chat"
+		}`)
+
+		req, err := http.NewRequest(
+			http.MethodPost,
+			"/hivechat",
+			bytes.NewReader(rawJSON),
+		)
+		if err != nil {
+			t.Fatal(err)
+		}
+
+		handler.ServeHTTP(rr, req)
+
+		var response ChatResponse
+		_ = json.Unmarshal(rr.Body.Bytes(), &response)
+		assert.Equal(t, http.StatusBadRequest, rr.Code)
+		assert.False(t, response.Success)
+		assert.Equal(t, "Invalid request body", response.Message)
+	})
 }
 
 func TestProcessChatResponse(t *testing.T) {
@@ -634,199 +826,4 @@
 			}
 		})
 	}
-=======
-
-	t.Run("should successfully create chat when valid data is provided", func(t *testing.T) {
-		rr := httptest.NewRecorder()
-		handler := http.HandlerFunc(chatHandler.CreateChat)
-
-		requestBody := map[string]string{
-			"workspaceId": "workspace123",
-			"title":       "Test Chat",
-		}
-		bodyBytes, _ := json.Marshal(requestBody)
-
-		req, err := http.NewRequest(
-			http.MethodPost,
-			"/hivechat",
-			bytes.NewReader(bodyBytes),
-		)
-		if err != nil {
-			t.Fatal(err)
-		}
-
-		handler.ServeHTTP(rr, req)
-
-		var response ChatResponse
-		_ = json.Unmarshal(rr.Body.Bytes(), &response)
-		assert.Equal(t, http.StatusOK, rr.Code)
-		assert.True(t, response.Success)
-		assert.Equal(t, "Chat created successfully", response.Message)
-
-		responseData, ok := response.Data.(map[string]interface{})
-		assert.True(t, ok, "Response data should be a map")
-		assert.NotEmpty(t, responseData["id"])
-		assert.Equal(t, "workspace123", responseData["workspaceId"])
-		assert.Equal(t, "Test Chat", responseData["title"])
-	})
-
-	t.Run("should return bad request when request body is invalid", func(t *testing.T) {
-		rr := httptest.NewRecorder()
-		handler := http.HandlerFunc(chatHandler.CreateChat)
-
-		invalidJson := []byte(`{"title": "Test Chat"`)
-		req, err := http.NewRequest(
-			http.MethodPost,
-			"/hivechat",
-			bytes.NewReader(invalidJson),
-		)
-		if err != nil {
-			t.Fatal(err)
-		}
-
-		handler.ServeHTTP(rr, req)
-
-		var response ChatResponse
-		_ = json.Unmarshal(rr.Body.Bytes(), &response)
-		assert.Equal(t, http.StatusBadRequest, rr.Code)
-		assert.False(t, response.Success)
-		assert.Equal(t, "Invalid request body", response.Message)
-	})
-
-	t.Run("should return bad request when required field workspaceId is missing", func(t *testing.T) {
-		rr := httptest.NewRecorder()
-		handler := http.HandlerFunc(chatHandler.CreateChat)
-
-		requestBody := map[string]string{
-			"title": "Test Chat",
-		}
-		bodyBytes, _ := json.Marshal(requestBody)
-
-		req, err := http.NewRequest(
-			http.MethodPost,
-			"/hivechat",
-			bytes.NewReader(bodyBytes),
-		)
-		if err != nil {
-			t.Fatal(err)
-		}
-
-		handler.ServeHTTP(rr, req)
-
-		var response ChatResponse
-		_ = json.Unmarshal(rr.Body.Bytes(), &response)
-		assert.Equal(t, http.StatusBadRequest, rr.Code)
-		assert.False(t, response.Success)
-		assert.Equal(t, "Invalid request body", response.Message)
-	})
-
-	t.Run("should return bad request when required field title is missing", func(t *testing.T) {
-		rr := httptest.NewRecorder()
-		handler := http.HandlerFunc(chatHandler.CreateChat)
-
-		requestBody := map[string]string{
-			"workspaceId": "workspace123",
-		}
-		bodyBytes, _ := json.Marshal(requestBody)
-
-		req, err := http.NewRequest(
-			http.MethodPost,
-			"/hivechat",
-			bytes.NewReader(bodyBytes),
-		)
-		if err != nil {
-			t.Fatal(err)
-		}
-
-		handler.ServeHTTP(rr, req)
-
-		var response ChatResponse
-		_ = json.Unmarshal(rr.Body.Bytes(), &response)
-		assert.Equal(t, http.StatusBadRequest, rr.Code)
-		assert.False(t, response.Success)
-		assert.Equal(t, "Invalid request body", response.Message)
-	})
-
-	t.Run("should handle empty strings in required fields", func(t *testing.T) {
-		rr := httptest.NewRecorder()
-		handler := http.HandlerFunc(chatHandler.CreateChat)
-
-		requestBody := map[string]string{
-			"workspaceId": "",
-			"title":       "",
-		}
-		bodyBytes, _ := json.Marshal(requestBody)
-
-		req, err := http.NewRequest(
-			http.MethodPost,
-			"/hivechat",
-			bytes.NewReader(bodyBytes),
-		)
-		if err != nil {
-			t.Fatal(err)
-		}
-
-		handler.ServeHTTP(rr, req)
-
-		var response ChatResponse
-		_ = json.Unmarshal(rr.Body.Bytes(), &response)
-		assert.Equal(t, http.StatusBadRequest, rr.Code)
-		assert.False(t, response.Success)
-		assert.Equal(t, "Invalid request body", response.Message)
-	})
-
-	t.Run("should return bad request when non-string title is provided", func(t *testing.T) {
-		rr := httptest.NewRecorder()
-		handler := http.HandlerFunc(chatHandler.CreateChat)
-
-		rawJSON := []byte(`{
-			"workspaceId": "workspace123",
-			"title": 12345
-		}`)
-
-		req, err := http.NewRequest(
-			http.MethodPost,
-			"/hivechat",
-			bytes.NewReader(rawJSON),
-		)
-		if err != nil {
-			t.Fatal(err)
-		}
-
-		handler.ServeHTTP(rr, req)
-
-		var response ChatResponse
-		_ = json.Unmarshal(rr.Body.Bytes(), &response)
-		assert.Equal(t, http.StatusBadRequest, rr.Code)
-		assert.False(t, response.Success)
-		assert.Equal(t, "Invalid request body", response.Message)
-	})
-
-	t.Run("should return bad request when non-string workspaceId is provided", func(t *testing.T) {
-		rr := httptest.NewRecorder()
-		handler := http.HandlerFunc(chatHandler.CreateChat)
-
-		rawJSON := []byte(`{
-			"workspaceId": 12345,
-			"title": "Test Chat"
-		}`)
-
-		req, err := http.NewRequest(
-			http.MethodPost,
-			"/hivechat",
-			bytes.NewReader(rawJSON),
-		)
-		if err != nil {
-			t.Fatal(err)
-		}
-
-		handler.ServeHTTP(rr, req)
-
-		var response ChatResponse
-		_ = json.Unmarshal(rr.Body.Bytes(), &response)
-		assert.Equal(t, http.StatusBadRequest, rr.Code)
-		assert.False(t, response.Success)
-		assert.Equal(t, "Invalid request body", response.Message)
-	})
->>>>>>> 61212bad
 }