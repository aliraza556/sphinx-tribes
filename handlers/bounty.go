package handlers

import (
	"bytes"
	"encoding/json"
	"fmt"
	"io"
	"log"
	"net/http"
	"strconv"
	"sync"
	"time"

	"github.com/go-chi/chi"
	"github.com/stakwork/sphinx-tribes/auth"
	"github.com/stakwork/sphinx-tribes/config"
	"github.com/stakwork/sphinx-tribes/db"
	"github.com/stakwork/sphinx-tribes/utils"
)

type bountyHandler struct {
	httpClient             HttpClient
	db                     db.Database
	generateBountyResponse func(bounties []db.Bounty) []db.BountyResponse
}

func NewBountyHandler(httpClient HttpClient, db db.Database) *bountyHandler {
	return &bountyHandler{
<<<<<<< HEAD
		httpClient:            httpClient,
		db:                    db,
=======
		httpClient:             httpClient,
		db:                     db,
		generateBountyResponse: GenerateBountyResponse,
>>>>>>> fd91a437
	}
}

func (h *bountyHandler) GetAllBounties(w http.ResponseWriter, r *http.Request) {
	bounties := h.db.GetAllBounties(r)
	var bountyResponse []db.BountyResponse = h.GenerateBountyResponse(bounties)

	w.WriteHeader(http.StatusOK)
	json.NewEncoder(w).Encode(bountyResponse)
}

func (h *bountyHandler) GetBountyById(w http.ResponseWriter, r *http.Request) {
	bountyId := chi.URLParam(r, "bountyId")
	if bountyId == "" {
		w.WriteHeader(http.StatusNotFound)
	}
	bounties, err := h.db.GetBountyById(bountyId)
	if err != nil {
		w.WriteHeader(http.StatusBadRequest)
		fmt.Println("Error", err)
	} else {
		var bountyResponse []db.BountyResponse = h.GenerateBountyResponse(bounties)
		w.WriteHeader(http.StatusOK)
		json.NewEncoder(w).Encode(bountyResponse)
	}
}

func (h *bountyHandler) GetNextBountyByCreated(w http.ResponseWriter, r *http.Request) {
	bounties, err := h.db.GetNextBountyByCreated(r)
	if err != nil {
		w.WriteHeader(http.StatusBadRequest)
		fmt.Println("Error", err)
	} else {
		w.WriteHeader(http.StatusOK)
		json.NewEncoder(w).Encode(bounties)
	}
}

func (h *bountyHandler) GetPreviousBountyByCreated(w http.ResponseWriter, r *http.Request) {
	bounties, err := h.db.GetPreviousBountyByCreated(r)
	if err != nil {
		w.WriteHeader(http.StatusBadRequest)
		fmt.Println("Error", err)
	} else {
		w.WriteHeader(http.StatusOK)
		json.NewEncoder(w).Encode(bounties)
	}
}

func (h *bountyHandler) GetOrganizationNextBountyByCreated(w http.ResponseWriter, r *http.Request) {
	bounties, err := h.db.GetNextOrganizationBountyByCreated(r)
	if err != nil {
		w.WriteHeader(http.StatusBadRequest)
		fmt.Println("Error", err)
	} else {
		w.WriteHeader(http.StatusOK)
		json.NewEncoder(w).Encode(bounties)
	}
}

func (h *bountyHandler) GetOrganizationPreviousBountyByCreated(w http.ResponseWriter, r *http.Request) {
	bounties, err := h.db.GetPreviousOrganizationBountyByCreated(r)
	if err != nil {
		w.WriteHeader(http.StatusBadRequest)
		fmt.Println("Error", err)
	} else {
		w.WriteHeader(http.StatusOK)
		json.NewEncoder(w).Encode(bounties)
	}
}

func (h *bountyHandler) GetBountyIndexById(w http.ResponseWriter, r *http.Request) {
	bountyId := chi.URLParam(r, "bountyId")
	if bountyId == "" {
		w.WriteHeader(http.StatusNotFound)
	}
	bountyIndex := h.db.GetBountyIndexById(bountyId)
	w.WriteHeader(http.StatusOK)
	json.NewEncoder(w).Encode(bountyIndex)
}

func (h *bountyHandler) GetBountyByCreated(w http.ResponseWriter, r *http.Request) {
	created := chi.URLParam(r, "created")
	if created == "" {
		w.WriteHeader(http.StatusNotFound)
	}
	bounties, err := h.db.GetBountyDataByCreated(created)
	if err != nil {
		w.WriteHeader(http.StatusBadRequest)
		fmt.Println("Error", err)
	} else {
		var bountyResponse []db.BountyResponse = h.GenerateBountyResponse(bounties)

		w.WriteHeader(http.StatusOK)
		json.NewEncoder(w).Encode(bountyResponse)
	}
}

func GetUserBountyCount(w http.ResponseWriter, r *http.Request) {
	personKey := chi.URLParam(r, "personKey")
	tabType := chi.URLParam(r, "tabType")

	if personKey == "" || tabType == "" {
		w.WriteHeader(http.StatusNotFound)
	}
	bountyCount := db.DB.GetUserBountiesCount(personKey, tabType)

	w.WriteHeader(http.StatusOK)
	json.NewEncoder(w).Encode(bountyCount)
}

func GetBountyCount(w http.ResponseWriter, r *http.Request) {
	bountyCount := db.DB.GetBountiesCount(r)
	w.WriteHeader(http.StatusOK)
	json.NewEncoder(w).Encode(bountyCount)
}

func (h *bountyHandler) GetPersonCreatedBounties(w http.ResponseWriter, r *http.Request) {
	bounties, err := h.db.GetCreatedBounties(r)
	if err != nil {
		w.WriteHeader(http.StatusBadRequest)
		fmt.Println("Error", err)
	} else {
		var bountyResponse []db.BountyResponse = h.GenerateBountyResponse(bounties)
		w.WriteHeader(http.StatusOK)
		json.NewEncoder(w).Encode(bountyResponse)
	}
}

func (h *bountyHandler) GetPersonAssignedBounties(w http.ResponseWriter, r *http.Request) {
	bounties, err := h.db.GetAssignedBounties(r)
	if err != nil {
		w.WriteHeader(http.StatusBadRequest)
		fmt.Println("Error", err)
	} else {
		var bountyResponse []db.BountyResponse = h.GenerateBountyResponse(bounties)
		w.WriteHeader(http.StatusOK)
		json.NewEncoder(w).Encode(bountyResponse)
	}
}

func (h *bountyHandler) CreateOrEditBounty(w http.ResponseWriter, r *http.Request) {
	ctx := r.Context()
	pubKeyFromAuth, _ := ctx.Value(auth.ContextKey).(string)

	bounty := db.Bounty{}
	body, err := io.ReadAll(r.Body)

	r.Body.Close()
	err = json.Unmarshal(body, &bounty)
	if err != nil {
		fmt.Println(err)
		w.WriteHeader(http.StatusNotAcceptable)
		return
	}

	now := time.Now()

	//Check if bounty exists
	bounty.Updated = &now

	if bounty.Type == "" {
		w.WriteHeader(http.StatusBadRequest)
		json.NewEncoder(w).Encode("Type is a required field")
		return
	}

	if bounty.Title == "" {
		w.WriteHeader(http.StatusBadRequest)
		json.NewEncoder(w).Encode("Title is a required field")
		return
	}

	if bounty.Description == "" {
		w.WriteHeader(http.StatusBadRequest)
		json.NewEncoder(w).Encode("Description is a required field")
		return
	}

	if bounty.Assignee != "" {
		now := time.Now()
		bounty.AssignedDate = &now
	}

	if bounty.Tribe == "" {
		bounty.Tribe = "None"
	}

	if bounty.Show == false && bounty.ID != 0 {
		h.db.UpdateBountyBoolColumn(bounty, "show")
	}

	if bounty.Title != "" && bounty.Assignee == "" {
		h.db.UpdateBountyNullColumn(bounty, "assignee")
	}

	if bounty.ID == 0 && bounty.Created == 0 {
		bounty.Created = time.Now().Unix()
	}

	if bounty.Title != "" && bounty.ID != 0 {
		// get bounty from DB
		dbBounty := h.db.GetBounty(bounty.ID)

		// trying to update
		// check if bounty belongs to user
		if pubKeyFromAuth != dbBounty.OwnerID {
			if bounty.OrgUuid != "" {
				hasBountyRoles := h.db.UserHasManageBountyRoles(pubKeyFromAuth, bounty.OrgUuid)
				if !hasBountyRoles {
					msg := "You don't have a=the right permission ton update bounty"
					fmt.Println(msg)
					w.WriteHeader(http.StatusBadRequest)
					json.NewEncoder(w).Encode(msg)
					return
				}
			} else {
				msg := "Cannot edit another user's bounty"
				fmt.Println(msg)
				w.WriteHeader(http.StatusBadRequest)
				json.NewEncoder(w).Encode(msg)
				return
			}
		}
	}

	b, err := h.db.CreateOrEditBounty(bounty)
	if err != nil {
		fmt.Println(err)
		w.WriteHeader(http.StatusBadRequest)
		return
	}

	w.WriteHeader(http.StatusOK)
	json.NewEncoder(w).Encode(b)
}

func (h *bountyHandler) DeleteBounty(w http.ResponseWriter, r *http.Request) {
	ctx := r.Context()
	pubKeyFromAuth, _ := ctx.Value(auth.ContextKey).(string)

	if pubKeyFromAuth == "" {
		fmt.Println("no pubkey from auth")
		w.WriteHeader(http.StatusUnauthorized)
		return
	}

	created := chi.URLParam(r, "created")
	pubkey := chi.URLParam(r, "pubkey")

	if pubkey == "" {
		fmt.Println("no pubkey from route")
		w.WriteHeader(http.StatusUnauthorized)
		return
	}
	if created == "" {
		fmt.Println("no created timestamp from route")
		w.WriteHeader(http.StatusUnauthorized)
		return
	}

	b, err := h.db.DeleteBounty(pubkey, created)
	if err != nil {
		fmt.Println("failed to delete bounty", err.Error())
		w.WriteHeader(http.StatusInternalServerError)
		json.NewEncoder(w).Encode("failed to delete bounty")
		return
	}
	w.WriteHeader(http.StatusOK)
	json.NewEncoder(w).Encode(b)
}

func UpdatePaymentStatus(w http.ResponseWriter, r *http.Request) {
	createdParam := chi.URLParam(r, "created")
	created, _ := strconv.ParseUint(createdParam, 10, 32)

	bounty, _ := db.DB.GetBountyByCreated(uint(created))
	if bounty.ID != 0 && bounty.Created == int64(created) {
		bounty.Paid = !bounty.Paid
		now := time.Now()
		// if setting paid as true by mark as paid
		// set completion date and mark as paid
		if bounty.Paid {
			bounty.CompletionDate = &now
			bounty.MarkAsPaidDate = &now
		}
		db.DB.UpdateBountyPayment(bounty)
	}
	w.WriteHeader(http.StatusOK)
	json.NewEncoder(w).Encode(bounty)
}

func (h *bountyHandler) GenerateBountyResponse(bounties []db.Bounty) []db.BountyResponse {
	var bountyResponse []db.BountyResponse

	for i := 0; i < len(bounties); i++ {
		bounty := bounties[i]

		owner := h.db.GetPersonByPubkey(bounty.OwnerID)
		assignee := h.db.GetPersonByPubkey(bounty.Assignee)
		organization := h.db.GetOrganizationByUuid(bounty.OrgUuid)

		b := db.BountyResponse{
			Bounty: db.Bounty{
				ID:                      bounty.ID,
				OwnerID:                 bounty.OwnerID,
				Paid:                    bounty.Paid,
				Show:                    bounty.Show,
				Type:                    bounty.Type,
				Award:                   bounty.Award,
				AssignedHours:           bounty.AssignedHours,
				BountyExpires:           bounty.BountyExpires,
				CommitmentFee:           bounty.CommitmentFee,
				Price:                   bounty.Price,
				Title:                   bounty.Title,
				Tribe:                   bounty.Tribe,
				Created:                 bounty.Created,
				Assignee:                bounty.Assignee,
				TicketUrl:               bounty.TicketUrl,
				Description:             bounty.Description,
				WantedType:              bounty.WantedType,
				Deliverables:            bounty.Deliverables,
				GithubDescription:       bounty.GithubDescription,
				OneSentenceSummary:      bounty.OneSentenceSummary,
				EstimatedSessionLength:  bounty.EstimatedSessionLength,
				EstimatedCompletionDate: bounty.EstimatedCompletionDate,
				OrgUuid:                 bounty.OrgUuid,
				Updated:                 bounty.Updated,
				CodingLanguages:         bounty.CodingLanguages,
			},
			Assignee: db.Person{
				ID:               assignee.ID,
				Uuid:             assignee.Uuid,
				OwnerPubKey:      assignee.OwnerPubKey,
				OwnerAlias:       assignee.OwnerAlias,
				UniqueName:       assignee.UniqueName,
				Description:      assignee.Description,
				Tags:             assignee.Tags,
				Img:              assignee.Img,
				Created:          assignee.Created,
				Updated:          assignee.Updated,
				LastLogin:        assignee.LastLogin,
				OwnerRouteHint:   assignee.OwnerRouteHint,
				OwnerContactKey:  assignee.OwnerContactKey,
				PriceToMeet:      assignee.PriceToMeet,
				TwitterConfirmed: assignee.TwitterConfirmed,
			},
			Owner: db.Person{
				ID:               owner.ID,
				Uuid:             owner.Uuid,
				OwnerPubKey:      owner.OwnerPubKey,
				OwnerAlias:       owner.OwnerAlias,
				UniqueName:       owner.UniqueName,
				Description:      owner.Description,
				Tags:             owner.Tags,
				Img:              owner.Img,
				Created:          owner.Created,
				Updated:          owner.Updated,
				LastLogin:        owner.LastLogin,
				OwnerRouteHint:   owner.OwnerRouteHint,
				OwnerContactKey:  owner.OwnerContactKey,
				PriceToMeet:      owner.PriceToMeet,
				TwitterConfirmed: owner.TwitterConfirmed,
			},
			Organization: db.OrganizationShort{
				Name: organization.Name,
				Uuid: organization.Uuid,
				Img:  organization.Img,
			},
		}
		bountyResponse = append(bountyResponse, b)
	}

	return bountyResponse
}

func MakeBountyPayment(w http.ResponseWriter, r *http.Request) {
	var m sync.Mutex
	m.Lock()

	ctx := r.Context()
	pubKeyFromAuth, _ := ctx.Value(auth.ContextKey).(string)
	idParam := chi.URLParam(r, "id")

	id, err := utils.ConvertStringToUint(idParam)
	if err != nil {
		fmt.Println("could not parse id")
		w.WriteHeader(http.StatusForbidden)
		return
	}

	if pubKeyFromAuth == "" {
		fmt.Println("no pubkey from auth")
		w.WriteHeader(http.StatusUnauthorized)
		return
	}

	bounty := db.DB.GetBounty(id)
	amount := bounty.Price

	if bounty.ID != id {
		w.WriteHeader(http.StatusNotFound)
		return
	}

	// check if the bounty has been paid already to avoid double payment
	if bounty.Paid {
		w.WriteHeader(http.StatusMethodNotAllowed)
		json.NewEncoder(w).Encode("Bounty has already been paid")
	}

	// check if user is the admin of the organization
	// or has a pay bounty role
	hasRole := db.UserHasAccess(pubKeyFromAuth, bounty.OrgUuid, db.PayBounty)
	if !hasRole {
		w.WriteHeader(http.StatusUnauthorized)
		json.NewEncoder(w).Encode("You don't have appropriate permissions to pay bounties")
		return
	}

	// check if the organization bounty balance
	// is greater than the amount
	orgBudget := db.DB.GetOrganizationBudget(bounty.OrgUuid)
	if orgBudget.TotalBudget < amount {
		w.WriteHeader(http.StatusForbidden)
		json.NewEncoder(w).Encode("organization budget is not enough to pay the amount")
		return
	}

	request := db.BountyPayRequest{}
	body, err := io.ReadAll(r.Body)
	r.Body.Close()

	err = json.Unmarshal(body, &request)
	if err != nil {
		fmt.Println(err)
		w.WriteHeader(http.StatusNotAcceptable)
		return
	}

	url := fmt.Sprintf("%s/payment", config.RelayUrl)

	assignee := db.DB.GetPersonByPubkey(bounty.Assignee)
	bodyData := utils.BuildKeysendBodyData(amount, assignee.OwnerPubKey, assignee.OwnerRouteHint)

	jsonBody := []byte(bodyData)

	client := &http.Client{}
	req, _ := http.NewRequest(http.MethodPost, url, bytes.NewBuffer(jsonBody))
	req.Header.Set("x-user-token", config.RelayAuthKey)
	req.Header.Set("Content-Type", "application/json")
	res, err := client.Do(req)

	if err != nil {
		log.Printf("Request Failed: %s", err)
		return
	}

	defer res.Body.Close()
	body, err = io.ReadAll(res.Body)
	msg := make(map[string]interface{})

	// payment is successful add to payment history
	// and reduce organizations budget
	if res.StatusCode == 200 {
		// Unmarshal result
		keysendRes := db.KeysendSuccess{}
		err = json.Unmarshal(body, &keysendRes)

		now := time.Now()
		paymentHistory := db.PaymentHistory{
			Amount:         amount,
			SenderPubKey:   pubKeyFromAuth,
			ReceiverPubKey: assignee.OwnerPubKey,
			OrgUuid:        bounty.OrgUuid,
			BountyId:       id,
			Created:        &now,
			Updated:        &now,
			Status:         true,
			PaymentType:    "payment",
		}
		db.DB.AddPaymentHistory(paymentHistory)

		bounty.Paid = true
		bounty.PaidDate = &now
		bounty.CompletionDate = &now
		db.DB.UpdateBounty(bounty)

		msg["msg"] = "keysend_success"
		msg["invoice"] = ""

		socket, err := db.Store.GetSocketConnections(request.Websocket_token)
		if err == nil {
			socket.Conn.WriteJSON(msg)
		}
	} else {
		msg["msg"] = "keysend_error"
		msg["invoice"] = ""

		socket, err := db.Store.GetSocketConnections(request.Websocket_token)
		if err == nil {
			socket.Conn.WriteJSON(msg)
		}
	}

	m.Unlock()
}

func (h *bountyHandler) BountyBudgetWithdraw(w http.ResponseWriter, r *http.Request) {
	ctx := r.Context()
	pubKeyFromAuth, _ := ctx.Value(auth.ContextKey).(string)

	if pubKeyFromAuth == "" {
		fmt.Println("no pubkey from auth")
		w.WriteHeader(http.StatusUnauthorized)
		return
	}

	request := db.WithdrawBudgetRequest{}
	body, err := io.ReadAll(r.Body)
	r.Body.Close()

	err = json.Unmarshal(body, &request)
	if err != nil {
		w.WriteHeader(http.StatusNotAcceptable)
		return
	}

	// check if user is the admin of the organization
	// or has a withdraw bounty budget role
	hasRole := db.UserHasAccess(pubKeyFromAuth, request.OrgUuid, db.WithdrawBudget)
	if !hasRole {
		w.WriteHeader(http.StatusUnauthorized)
		errMsg := formatPayError("You don't have appropriate permissions to withdraw bounty budget")
		json.NewEncoder(w).Encode(errMsg)
		return
	}

	amount := utils.GetInvoiceAmount(request.PaymentRequest)

	if err == nil && amount > 0 {
		// check if the organization bounty balance
		// is greater than the amount
		orgBudget := db.DB.GetOrganizationBudget(request.OrgUuid)
		if amount > orgBudget.TotalBudget {
			w.WriteHeader(http.StatusForbidden)
			errMsg := formatPayError("Organization budget is not enough to withdraw the amount")
			json.NewEncoder(w).Encode(errMsg)
			return
		}
		paymentSuccess, paymentError := h.PayLightningInvoice(request.PaymentRequest)
		if paymentSuccess.Success {
			// withdraw amount from organization budget
			db.DB.WithdrawBudget(pubKeyFromAuth, request.OrgUuid, amount)
			w.WriteHeader(http.StatusOK)
			json.NewEncoder(w).Encode(paymentSuccess)
		} else {
			w.WriteHeader(http.StatusBadRequest)
			json.NewEncoder(w).Encode(paymentError)
		}
	} else {
		w.WriteHeader(http.StatusForbidden)
		errMsg := formatPayError("Could not pay lightning invoice")
		json.NewEncoder(w).Encode(errMsg)
	}
}

func formatPayError(errorMsg string) db.InvoicePayError {
	return db.InvoicePayError{
		Success: false,
		Error:   errorMsg,
	}
}

func GetLightningInvoice(payment_request string) (db.InvoiceResult, db.InvoiceError) {
	url := fmt.Sprintf("%s/invoice?payment_request=%s", config.RelayUrl, payment_request)

	client := &http.Client{}
	req, err := http.NewRequest(http.MethodGet, url, nil)

	req.Header.Set("x-user-token", config.RelayAuthKey)
	req.Header.Set("Content-Type", "application/json")
	res, _ := client.Do(req)

	if err != nil {
		log.Printf("Request Failed: %s", err)
		return db.InvoiceResult{}, db.InvoiceError{}
	}

	defer res.Body.Close()

	body, err := io.ReadAll(res.Body)

	if res.StatusCode != 200 {
		// Unmarshal result
		invoiceErr := db.InvoiceError{}
		err = json.Unmarshal(body, &invoiceErr)

		if err != nil {
			log.Printf("Reading Invoice body failed: %s", err)
			return db.InvoiceResult{}, invoiceErr
		}

		return db.InvoiceResult{}, invoiceErr
	} else {
		// Unmarshal result
		invoiceRes := db.InvoiceResult{}
		err = json.Unmarshal(body, &invoiceRes)

		if err != nil {
			log.Printf("Reading Invoice body failed: %s", err)
			return invoiceRes, db.InvoiceError{}
		}

		return invoiceRes, db.InvoiceError{}
	}
}

func (h *bountyHandler) PayLightningInvoice(payment_request string) (db.InvoicePaySuccess, db.InvoicePayError) {
	url := fmt.Sprintf("%s/invoices", config.RelayUrl)
	bodyData := fmt.Sprintf(`{"payment_request": "%s"}`, payment_request)
	jsonBody := []byte(bodyData)

	req, err := http.NewRequest(http.MethodPut, url, bytes.NewBuffer(jsonBody))

	req.Header.Set("x-user-token", config.RelayAuthKey)
	req.Header.Set("Content-Type", "application/json")
	res, err := h.httpClient.Do(req)

	if err != nil {
		log.Printf("Request Failed: %s", err)
		return db.InvoicePaySuccess{}, db.InvoicePayError{}
	}

	defer res.Body.Close()

	body, err := io.ReadAll(res.Body)

	if res.StatusCode != 200 {
		invoiceError := db.InvoicePayError{}
		err = json.Unmarshal(body, &invoiceError)

		if err != nil {
			log.Printf("Reading Invoice pay error body failed: %s", err)
			return db.InvoicePaySuccess{}, db.InvoicePayError{}
		}

		return db.InvoicePaySuccess{}, invoiceError
	} else {
		invoiceSuccess := db.InvoicePaySuccess{}
		err = json.Unmarshal(body, &invoiceSuccess)

		if err != nil {
			log.Printf("Reading Invoice pay success body failed: %s", err)
			return db.InvoicePaySuccess{}, db.InvoicePayError{}
		}

		return invoiceSuccess, db.InvoicePayError{}
	}
}

func GetInvoiceData(w http.ResponseWriter, r *http.Request) {
	paymentRequest := chi.URLParam(r, "paymentRequest")
	invoiceData, invoiceErr := GetLightningInvoice(paymentRequest)

	if invoiceErr.Error != "" {
		w.WriteHeader(http.StatusForbidden)
		json.NewEncoder(w).Encode(invoiceErr)
		return
	}

	w.WriteHeader(http.StatusOK)
	json.NewEncoder(w).Encode(invoiceData)
}

func PollInvoice(w http.ResponseWriter, r *http.Request) {
	ctx := r.Context()
	pubKeyFromAuth, _ := ctx.Value(auth.ContextKey).(string)
	paymentRequest := chi.URLParam(r, "paymentRequest")
	var err error

	if pubKeyFromAuth == "" {
		fmt.Println("no pubkey from auth")
		w.WriteHeader(http.StatusUnauthorized)
		return
	}

	invoiceRes, invoiceErr := GetLightningInvoice(paymentRequest)

	if invoiceErr.Error != "" {
		w.WriteHeader(http.StatusForbidden)
		json.NewEncoder(w).Encode(invoiceErr)
		return
	}

	if invoiceRes.Response.Settled {
		// Todo if an invoice is settled
		invoice := db.DB.GetInvoice(paymentRequest)
		invData := db.DB.GetUserInvoiceData(paymentRequest)
		dbInvoice := db.DB.GetInvoice(paymentRequest)

		// Make any change only if the invoice has not been settled
		if !dbInvoice.Status {
			if invoice.Type == "BUDGET" {
				db.DB.AddAndUpdateBudget(invoice)
			} else if invoice.Type == "KEYSEND" {
				url := fmt.Sprintf("%s/payment", config.RelayUrl)

				amount := invData.Amount

				bodyData := utils.BuildKeysendBodyData(amount, invData.UserPubkey, invData.RouteHint)

				jsonBody := []byte(bodyData)

				client := &http.Client{}
				req, _ := http.NewRequest(http.MethodPost, url, bytes.NewBuffer(jsonBody))

				req.Header.Set("x-user-token", config.RelayAuthKey)
				req.Header.Set("Content-Type", "application/json")
				res, _ := client.Do(req)

				if err != nil {
					log.Printf("Request Failed: %s", err)
					return
				}

				defer res.Body.Close()

				body, _ := io.ReadAll(res.Body)

				if res.StatusCode == 200 {
					// Unmarshal result
					keysendRes := db.KeysendSuccess{}
					err = json.Unmarshal(body, &keysendRes)

					bounty, err := db.DB.GetBountyByCreated(uint(invData.Created))

					if err == nil {
						bounty.Paid = true
					}

					db.DB.UpdateBounty(bounty)
				} else {
					// Unmarshal result
					keysendError := db.KeysendError{}
					err = json.Unmarshal(body, &keysendError)
					log.Printf("Keysend Payment to %s Failed, with Error: %s", invData.UserPubkey, keysendError.Error)
				}
			}
			// Update the invoice status
			db.DB.UpdateInvoice(paymentRequest)
		}

	}

	w.WriteHeader(http.StatusOK)
	json.NewEncoder(w).Encode(invoiceRes)
}

func GetFilterCount(w http.ResponseWriter, r *http.Request) {
	filterCount := db.DB.GetFilterStatusCount()
	w.WriteHeader(http.StatusOK)
	json.NewEncoder(w).Encode(filterCount)
}<|MERGE_RESOLUTION|>--- conflicted
+++ resolved
@@ -26,14 +26,10 @@
 
 func NewBountyHandler(httpClient HttpClient, db db.Database) *bountyHandler {
 	return &bountyHandler{
-<<<<<<< HEAD
+
 		httpClient:            httpClient,
 		db:                    db,
-=======
-		httpClient:             httpClient,
-		db:                     db,
-		generateBountyResponse: GenerateBountyResponse,
->>>>>>> fd91a437
+
 	}
 }
 
