--- conflicted
+++ resolved
@@ -1543,7 +1543,6 @@
 	return bountyCardResponse
 }
 
-<<<<<<< HEAD
 func (h *bountyHandler) AddProofOfWork(w http.ResponseWriter, r *http.Request) {
 	bountyID := chi.URLParam(r, "id")
 	var proof db.ProofOfWork
@@ -1644,8 +1643,7 @@
 	}
 	return false
 }
-=======
->>>>>>> eabe359c
+
 func (h *bountyHandler) DeleteBountyAssignee(w http.ResponseWriter, r *http.Request) {
 	invoice := db.DeleteBountyAssignee{}
 	body, err := io.ReadAll(r.Body)
@@ -1692,8 +1690,5 @@
 
 	w.WriteHeader(http.StatusOK)
 	json.NewEncoder(w).Encode(deletedAssignee)
-<<<<<<< HEAD
-
-=======
->>>>>>> eabe359c
+
 }